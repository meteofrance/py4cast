import json
import subprocess
from copy import deepcopy
from dataclasses import dataclass
from functools import cached_property
from pathlib import Path
from typing import Dict, List, Literal, Tuple, Union

import einops
import matplotlib
import mlflow.pytorch
import torch
from lightning import LightningDataModule, LightningModule
from lightning.pytorch.loggers import MLFlowLogger
from lightning.pytorch.utilities import rank_zero_only
from mfai.torch.models.base import ModelType
from mfai.torch.models.utils import (
    expand_to_batch,
    features_last_to_second,
    features_second_to_last,
)
from mlflow.models.signature import infer_signature
from torchinfo import summary

from py4cast.datasets import get_datasets
from py4cast.datasets.base import DatasetInfo, ItemBatch, NamedTensor, Statics
from py4cast.io.outputs import GribSavingSettings, save_named_tensors_to_grib
from py4cast.losses import ScaledLoss, WeightedLoss
from py4cast.metrics import MetricACC, MetricPSDK, MetricPSDVar
from py4cast.models import build_model_from_settings, get_model_kls_and_settings
from py4cast.models import registry as model_registry
from py4cast.plots import (
    PredictionEpochPlot,
    PredictionTimestepPlot,
    SpatialErrorPlot,
    StateErrorPlot,
)
from py4cast.utils import str_to_dtype

PLOT_PERIOD: int = 10


@dataclass
class PlDataModule(LightningDataModule):
    """
    DataModule to encapsulate data splits and data loading.
    """

    def __init__(
        self,
        dataset_name: str = "dummy",
        num_input_steps: int = 1,
        num_pred_steps_train: int = 1,
        num_pred_steps_val_test: int = 1,
        batch_size: int = 2,
        num_workers: int = 1,
        prefetch_factor: int | None = None,
        pin_memory: bool = False,
        dataset_conf: Dict | None = None,
    ):
        super().__init__()
        self.num_input_steps = num_input_steps
        self.num_pred_steps_train = num_pred_steps_train
        self.num_pred_steps_val_test = num_pred_steps_val_test
        self.batch_size = batch_size
        self.num_workers = num_workers
        self.prefetch_factor = prefetch_factor
        self.pin_memory = pin_memory

        # Get dataset in initialisation to have access to this attribute before method trainer.fit
        self.train_ds, self.val_ds, self.test_ds = get_datasets(
            dataset_name,
            num_input_steps,
            num_pred_steps_train,
            num_pred_steps_val_test,
            dataset_conf,
        )

    @property
    def train_dataset_info(self) -> DatasetInfo:
        return self.train_ds.dataset_info

    @property
    def infer_ds(self):
        return self.test_ds

    def train_dataloader(self):
        return self.train_ds.torch_dataloader(
            batch_size=self.batch_size,
            num_workers=self.num_workers,
            shuffle=True,
            prefetch_factor=self.prefetch_factor,
            pin_memory=self.pin_memory,
        )

    def val_dataloader(self):
        return self.val_ds.torch_dataloader(
            batch_size=self.batch_size,
            num_workers=self.num_workers,
            shuffle=False,
            prefetch_factor=self.prefetch_factor,
            pin_memory=self.pin_memory,
        )

    def test_dataloader(self):
        return self.test_ds.torch_dataloader(
            batch_size=self.batch_size,
            num_workers=self.num_workers,
            shuffle=False,
            prefetch_factor=self.prefetch_factor,
            pin_memory=self.pin_memory,
        )

    def predict_dataloader(self):
        return self.test_ds.torch_dataloader(
            batch_size=self.batch_size,
            num_workers=self.num_workers,
            shuffle=False,
            prefetch_factor=self.prefetch_factor,
            pin_memory=self.pin_memory,
        )


@rank_zero_only
def rank_zero_init(model_kls, model_settings, statics: Statics):
    if hasattr(model_kls, "rank_zero_setup"):
        model_kls.rank_zero_setup(model_settings, statics.meshgrid)


class AutoRegressiveLightning(LightningModule):
    """
    Auto-regressive lightning module for predicting meteorological fields.
    """

    def __init__(
        self,
        settings_init_args: dict,
        # args linked from trainer and datamodule
        dataset_info,  # Don't put type hint here or CLI doesn't work
        infer_ds,
        dataset_name: str = "dummy",
        dataset_conf: Dict | None = None,
        num_input_steps: int = 1,
        num_pred_steps_train: int = 1,
        num_pred_steps_val_test: int = 1,
        batch_size: int = 2,
        # non-linked args
        model_name: Literal[tuple(model_registry.keys())] = "HalfUNet",
        loss_name: Literal["mse", "mae"] = "mse",
        num_inter_steps: int = 1,
        num_samples_to_plot: int = 1,
        training_strategy: Literal[
            "diff_ar", "scaled_ar", "downscaling_only"
        ] = "diff_ar",
        channels_last: bool = False,
        io_conf: Path | None = None,
        mask_ratio: float = 0,
        *args,
        **kwargs,
    ):
        super().__init__(*args, **kwargs)
        self.infer_ds = infer_ds
        self.settings_init_args = settings_init_args
        self.dataset_name = dataset_name
        self.dataset_conf = dataset_conf
        self.dataset_info = dataset_info
        self.batch_size = batch_size
        self.model_name = model_name
        self.num_input_steps = num_input_steps
        self.num_pred_steps_train = num_pred_steps_train
        self.num_pred_steps_val_test = num_pred_steps_val_test
        self.num_inter_steps = num_inter_steps
        self.num_samples_to_plot = num_samples_to_plot
        self.training_strategy = training_strategy
        self.channels_last = channels_last
        self.io_conf = io_conf
        self.mask_ratio = mask_ratio

        if self.training_strategy == "downscaling_only":
            print(
                "WARNING : You are using downscaling_only mode: this is experimental."
            )

        if self.num_inter_steps > 1 and self.num_input_steps > 1:
            raise AttributeError(
                "It is not possible to have multiple input steps when num_inter_steps > 1."
                f"Get num_input_steps :{self.num_input_steps} and num_inter_steps: {self.num_inter_steps}"
            )
        ALLOWED_STRATEGIES = ("diff_ar", "scaled_ar", "downscaling_only")
        if self.training_strategy not in ALLOWED_STRATEGIES:
            raise AttributeError(
                f"Unknown strategy {self.training_strategy}, allowed strategies are {ALLOWED_STRATEGIES}"
            )

        self.save_hyperparameters()  # write hparams.yaml in save folder

        # Load static features for grid/data
        # We do not want to change dataset statics inplace
        # Otherwise their is some problem with transform_statics and parameters_saving
        # when relaoding from checkpoint
        statics = deepcopy(dataset_info.statics)
        # Init object of register_dict
        self.diff_stats = dataset_info.diff_stats
        self.stats = dataset_info.stats

        # Keeping track of grid shape
        self.grid_shape = statics.grid_shape
        # For example plotting
        self.plotted_examples = 0

        # For storing spatial loss maps during evaluation
        self.spatial_loss_maps = []

        # class variables to log loss during training, for tensorboad custom scalar
        self.training_step_losses = []
        self.validation_step_losses = []

        # Set model input/output grid features based on dataset tensor shapes
        num_grid_static_features = statics.grid_statics.dim_size("features")

        # Compute the number of input features for the neural network
        # Should be directly supplied by datasetinfo ?
        ds = self.training_strategy == "downscaling_only"

        num_input_features = (
            num_input_steps * dataset_info.weather_dim * (1 - ds)
            + num_grid_static_features
            + dataset_info.forcing_dim
        )

        num_output_features = dataset_info.weather_dim

        model_kls, model_settings = get_model_kls_and_settings(
            model_name, self.settings_init_args
        )

        # All processes should wait until rank zero
        # has done the initialization (like creating a graph)
        rank_zero_init(model_kls, model_settings, statics)

        self.model, model_settings = build_model_from_settings(
            model_name,
            num_input_features,
            num_output_features,
            self.settings_init_args,
            statics.grid_shape,
        )
        if channels_last:
            self.model = self.model.to(memory_format=torch.channels_last)

        # We transform and register the statics after the model has been set up
        # This change the dimension of all statics
        if self.model.model_type == ModelType.GRAPH:
            # Graph model, we flatten the statics spatial dims
            statics.grid_statics.flatten_("ngrid", 0, 1)
            statics.border_mask = statics.border_mask.flatten(0, 1)
            statics.interior_mask = statics.interior_mask.flatten(0, 1)

        # Register interior and border mask.
        statics.register_buffers(self)

        self.num_spatial_dims = statics.grid_statics.num_spatial_dims

        self.register_buffer(
            "grid_static_features",
            expand_to_batch(statics.grid_statics.tensor, batch_size),
            persistent=False,
        )
        # We need to instantiate the loss after statics had been transformed.
        # Indeed, the statics used should be in the right dimensions.
        # MSE loss, need to do reduction ourselves to get proper weighting
        if loss_name == "mse":
            self.loss = WeightedLoss("MSELoss", reduction="none")
        elif loss_name == "mae":
            self.loss = WeightedLoss("L1Loss", reduction="none")
        else:
            raise TypeError(f"Unknown loss function: {loss_name}")
        self.loss.prepare(self, statics.interior_mask, dataset_info)

    #############################################################
    #                           SETUP                           #
    #############################################################

    def setup(self, stage=None):
        self.logger.log_hyperparams(self.hparams, metrics={"val_mean_loss": 0.0})
        if self.logging_enabled:
            self.save_path = Path(self.trainer.log_dir)
            max_pred_step = self.num_pred_steps_val_test - 1
            self.rmse_psd_plot_metric = MetricPSDVar(pred_step=max_pred_step)
            self.psd_plot_metric = MetricPSDK(self.save_path, pred_step=max_pred_step)
            self.acc_metric = MetricACC(self.dataset_info)
            self.configure_loggers()

    def configure_loggers(self):
        layout = {
            "Check Overfit": {
                "loss": [
                    "Multiline",
                    ["mean_loss_epoch/train", "mean_loss_epoch/validation"],
                ],
            },
        }
        self.logger.experiment.add_custom_scalars(layout)

    def on_save_checkpoint(self, checkpoint):
        """
        We store our feature and dim names in the checkpoint
        """
        checkpoint["input_feature_names"] = self.input_feature_names
        checkpoint["output_feature_names"] = self.output_feature_names
        checkpoint["output_dim_names"] = self.output_dim_names
        checkpoint["output_dtype"] = self.output_dtype

    def on_load_checkpoint(self, checkpoint):
        """
        We load our feature and dim names from the checkpoint
        """
        self.input_feature_names = checkpoint["input_feature_names"]
        self.output_feature_names = checkpoint["output_feature_names"]
        self.output_dim_names = checkpoint["output_dim_names"]
        self.output_dtype = checkpoint["output_dtype"]

    @property
    def logging_enabled(self) -> bool:
        """
        Check if logging is enabled
        """
        return self.trainer.logger.log_dir is not None

    @property
    def dtype(self):
        """
        Return the appropriate torch dtype for the desired precision in hparams.
        """
        return str_to_dtype[self.trainer.precision]

    @cached_property
    def interior_2d(self) -> torch.Tensor:
        """
        Get the interior mask as a 2d mask.
        Usefull when stored as 1D in statics.
        """
        if self.num_spatial_dims == 1:
            return einops.rearrange(
                self.interior_mask, "(x y) h -> x y h", x=self.grid_shape[0]
            )
        return self.interior_mask

    @cached_property
    def mlflow_logger(self) -> Union[MLFlowLogger, None]:
        """
        Get the MLFlowLogger if it has been set.
        """
        return next(
            iter([o for o in self.loggers if isinstance(o, MLFlowLogger)]), None
        )

    @rank_zero_only
    def print_summary_model(self):
        self.dataset_info.summary()
        print(f"Number of input_steps : {self.num_input_steps}")
        print(f"Number of pred_steps (training) : {self.num_pred_steps_train}")
        print(f"Number of pred_steps (test/val) : {self.num_pred_steps_val_test}")
        print(f"Number of intermediary steps :{self.num_inter_steps}")
        print(f"Training strategy :{self.training_strategy}")
        print(
            f"Model step duration : {self.dataset_info.pred_step /self.num_inter_steps}"
        )
        print("---------------------")
        print(f"Loss {self.loss}")
        print(f"Batch size {self.batch_size}")
        print("---------------------------")
        summary(self.model)

    @rank_zero_only
    def inspect_tensors(self):
        """
        Prints all tensor parameters and buffers
        of the model with name, shape and dtype.
        """
        # trainable parameters
        for name, param in self.named_parameters():
            print(name, param.shape, param.dtype)
        # buffers
        for name, buffer in self.named_buffers():
            print(name, buffer.shape, buffer.dtype)

    @rank_zero_only
    def log_hparams_tb(self):
        if self.logging_enabled and self.logger:
            # Write commit and state of git repo in log file
            dest_git_log = self.save_path / "git_log.txt"
            out_log = (
                subprocess.check_output(["git", "log", "-n", "1"])
                .strip()
                .decode("utf-8")
            )
            out_status = (
                subprocess.check_output(["git", "status"]).strip().decode("utf-8")
            )
            with open(dest_git_log, "w") as f:
                f.write(out_log)
                f.write(out_status)

    def on_fit_start(self):
        self.log_hparams_tb()
        self.print_summary_model()

    #############################################################
    #                          FORWARD                          #
    #############################################################

    def forward(self, x: ItemBatch, batch_idx: int) -> NamedTensor:
        """
        Forward pass of the model
        """
        return self.common_step(x, batch_idx, phase="inference")[0]

    def common_step(
        self, batch: ItemBatch, batch_idx: int, phase: str
    ) -> Tuple[NamedTensor, NamedTensor]:
        """
        Handling autocast subtelty for mixed precision on GPU and CPU (only bf16 for the later).
        """
        if torch.cuda.is_available():
            with torch.amp.autocast("cuda", dtype=self.dtype):
                return self._common_step(batch, batch_idx, phase)
        else:
            if not (phase == "inference") and "bf16" in self.trainer.precision:
                with torch.amp.autocast("cuda", dtype=self.dtype):
                    return self._common_step(batch, batch_idx, phase)
            else:
                return self._common_step(batch, batch_idx, phase)

    def _common_step(
        self, batch: ItemBatch, batch_idx: int, phase: str
    ) -> Tuple[NamedTensor, NamedTensor]:
        """
        Two Autoregressive strategies are implemented here for train, val, test and inference:
        - scaled_ar:
            * Boundary forcing with y_true/true_state
            * Scaled Differential update next_state = prev_state + y * std + mean
            * Intermediary steps for which we have no y_true data

        - diff_ar:
            * No Boundary forcing
            * Differential update next_state = prev_state + y
            * No Intermediary steps

        Another training stratgey is implemented (still experimental) is the downscaling, with
            * No Boundary forcing
            * Update next_state = y
            * No Intermediary steps

        Derived/Inspired from https://github.com/joeloskarsson/neural-lam/

        In inference mode, we assume batch.outputs is None and we disable output based border forcing.
        """
        force_border, scale_y, num_inter_steps = self._strategy_params()
        # Right now we postpone that we have a single input/output/forcing

        self.original_shape = None

        if self.model.model_type == ModelType.GRAPH:
            # Stack original shape to reshape later
            self.original_shape = batch.inputs.tensor.shape
            # Graph model, we flatten the batch spatial dims
            batch.inputs.flatten_("ngrid", *batch.inputs.spatial_dim_idx)

            if not (phase == "inference"):
                batch.outputs.flatten_("ngrid", *batch.outputs.spatial_dim_idx)

            batch.forcing.flatten_("ngrid", *batch.forcing.spatial_dim_idx)

        # we save the feature names at the first batch of training
        # to check at inference time if the feature names are the same
        # also useful to build NamedTensor outputs with same feature and dim names
        # If model type is graph, flat the lon/lat dim before saving the dims
        if batch_idx == 0 and phase == "train":
            self.input_feature_names = batch.inputs.feature_names
            self.output_feature_names = batch.outputs.feature_names
            self.output_dim_names = batch.outputs.names
            self.output_dtype = batch.outputs.tensor.dtype

        prev_states = batch.inputs
        prediction_list = []

        # Here we do the autoregressive prediction looping
        # for the desired number of ar steps.
        for i in range(batch.num_pred_steps):
            if not (phase == "inference"):
                border_state = batch.outputs.select_tensor_dim("timestep", i)

            if scale_y:
                step_diff_std, step_diff_mean = self._step_diffs(
                    (
                        self.output_feature_names
                        if (phase == "inference")
                        else batch.outputs.feature_names
                    ),
                    prev_states.device,
                )

            # Intermediary steps for which we have no y_true data
            # Should be greater or equal to 1 (otherwise nothing is done).
            for k in range(num_inter_steps):
                x = self._next_x(batch, prev_states, i)
                # Graph (B, N_grid, d_f) or Conv (B, N_lat,N_lon d_f)
                if self.channels_last:
                    x = x.to(memory_format=torch.channels_last)
                if self.mask_ratio != 0:  # maskedautoencoder strategy
                    x = self.mask_tensor(x)
                # Here we adapt our tensors to the order of dimensions of CNNs and ViTs
                if self.model.features_second:
                    x = features_last_to_second(x)
                    y = self.model(x)
                    y = features_second_to_last(y)
                else:
                    y = self.model(x)

                # We update the latest of our prev_states with the network output
                if scale_y:
                    predicted_state = (
                        # select the last timestep
                        prev_states.select_tensor_dim("timestep", -1)
                        + y * step_diff_std
                        + step_diff_mean
                    )
                else:
                    ds = self.training_strategy == "downscaling_only"
                    predicted_state = (
                        prev_states.select_tensor_dim("timestep", -1) * (1 - ds) + y
                    )

                # Overwrite border with true state
                # Force it to true state for all intermediary step
                if not (phase == "inference") and force_border:
                    new_state = (
                        self.border_mask * border_state
                        + self.interior_mask * predicted_state
                    )
                else:
                    new_state = predicted_state

                # Only update the prev_states if we are not at the last step
                if i < batch.num_pred_steps - 1 or k < num_inter_steps - 1:
                    # Update input states for next iteration: drop oldest, append new_state
                    timestep_dim_index = batch.inputs.dim_index("timestep")
                    new_prev_states_tensor = torch.cat(
                        [
                            # Drop the oldest timestep (select all but the first)
                            prev_states.index_select_tensor_dim(
                                "timestep",
                                range(1, prev_states.dim_size("timestep")),
                            ),
                            # Add the timestep dimension to the new state
                            new_state.unsqueeze(timestep_dim_index),
                        ],
                        dim=timestep_dim_index,
                    )

                    # Make a new NamedTensor with the same dim and
                    # feature names as the original prev_states
                    prev_states = NamedTensor.new_like(
                        new_prev_states_tensor, prev_states
                    )
            # Append prediction to prediction list only "normal steps"
            prediction_list.append(new_state)

        prediction = torch.stack(
            prediction_list, dim=1
        )  # Stacking is done on time step. (B, pred_steps, N_grid, d_f) or (B, pred_steps, N_lat, N_lon, d_f)

        # In inference mode we use a "trained" module which MUST have the output feature names
        # and the output dim names attributes set.
        if phase == "inference":
            pred_out = NamedTensor(
                prediction.type(self.output_dtype),
                self.output_dim_names,
                self.output_feature_names,
            )
        else:
            pred_out = NamedTensor.new_like(
                prediction.type_as(batch.outputs.tensor), batch.outputs
            )
        return pred_out, batch.outputs

    def _strategy_params(self) -> Tuple[bool, bool, int]:
        """
        Return the parameters for the desired strategy:
        - force_border
        - scale_y
        - num_inter_steps
        """
        force_border: bool = True if self.training_strategy == "scaled_ar" else False
        scale_y: bool = True if self.training_strategy == "scaled_ar" else False
        # raise if mismatch between strategy and num_inter_steps
        if self.training_strategy == "diff_ar":
            if self.num_inter_steps != 1:
                raise ValueError(
                    "Diff AR strategy requires exactly 1 intermediary step."
                )

        return force_border, scale_y, self.num_inter_steps

    def _step_diffs(
        self, feature_names: List[str], device: torch.device
    ) -> Tuple[torch.Tensor, torch.Tensor]:
        """
        Get the mean and std of the differences between two consecutive states on the desired device.
        """
        step_diff_std = self.diff_stats.to_list("std", feature_names).to(
            device,
            non_blocking=True,
        )
        step_diff_mean = self.diff_stats.to_list("mean", feature_names).to(
            device, non_blocking=True
        )
        return step_diff_std, step_diff_mean

    def _next_x(
        self, batch: ItemBatch, prev_states: NamedTensor, step_idx: int
    ) -> torch.Tensor:
        """
        Build the next x input for the model at timestep step_idx using the :
        - previous states
        - forcing
        - static features

        If downscaling strategy, the previous_states are set to 0.
        """
        forcing = batch.forcing.select_dim("timestep", step_idx)
        ds = self.training_strategy == "downscaling_only"
        inputs = [
<<<<<<< HEAD
            prev_states.select_tensor_dim("timestep", idx) * (1 - ds)
=======
            prev_states.select_tensor_dim("timestep", idx)
>>>>>>> 659a476f
            for idx in range(batch.num_input_steps)
        ]

        # If downscaling only, inputs are not concatenated: only use static features and forcings.
        x = torch.cat(
            inputs * (1 - ds)  # = [] if downscaling strategy
            + [self.grid_static_features[: batch.batch_size], forcing.tensor],
            dim=forcing.dim_index("features"),
        )

        return x

    def mask_tensor(self, x):
        _, height, width, _ = x.shape
        num_blocks = int((1 - self.mask_ratio) * height * width)
        block_size_h = height // int(height**0.5)
        block_size_w = width // int(width**0.5)
        mask = torch.ones_like(x, dtype=torch.bool)
        block_indices = torch.randperm(height * width)[:num_blocks]
        for i in block_indices:
            row = i // width
            col = i % width
            mask[
                :,
                row * block_size_h : (row + 1) * block_size_h,
                col * block_size_w : (col + 1) * block_size_w,
                :,
            ] = False
        return x * mask

    #############################################################
    #                          FIT/TRAIN                        #
    #############################################################

    def on_train_start(self):
        self.train_plotters = []

    def training_step(self, batch: ItemBatch, batch_idx: int) -> torch.Tensor:
        """
        Train on single batch
        """

        prediction, target = self.common_step(batch, batch_idx, phase="train")
        # Compute loss: mean over unrolled times and batch
        batch_loss = torch.mean(self.loss(prediction, target))

        self.training_step_losses.append(batch_loss)

        # Notify every plotters
        if self.logging_enabled:
            for plotter in self.train_plotters:
                plotter.update(self, prediction=self.prediction, target=self.target)

        return batch_loss

    def on_train_epoch_end(self):
        outputs = self.training_step_losses
        if self.logging_enabled:
            avg_loss = torch.stack([x for x in outputs]).mean()
            tb = self.logger.experiment
            tb.add_scalar("mean_loss_epoch/train", avg_loss, self.current_epoch)
            self.training_step_losses.clear()  # free memory

    def on_train_end(self):
        if self.mlflow_logger:
            # Get random sample to infer the signature of the model
            dataloader = self.trainer.datamodule.test_dataloader()
            data = next(iter(dataloader))
            signature = infer_signature(
                data.inputs.tensor.detach().numpy(),
                data.outputs.tensor.detach().numpy(),
            )

            # Manually log the trained model in Mlflow style with its signature
            run_id = self.mlflow_logger.version
            with mlflow.start_run(run_id=run_id):
                mlflow.pytorch.log_model(
                    pytorch_model=self.trainer.model,
                    artifact_path="model",
                    signature=signature,
                )

    #############################################################
    #                         VALIDATION                        #
    #############################################################

    def on_validation_start(self):
        """
        Add some plots when starting validation
        """
        if self.logging_enabled:
            l1_loss = ScaledLoss("L1Loss", reduction="none")
            l1_loss.prepare(self, self.interior_mask, self.dataset_info)
            metrics = {"mae": l1_loss}
            self.valid_plotters = [
                StateErrorPlot(metrics, prefix="Validation"),
                PredictionTimestepPlot(
                    num_samples_to_plot=1,
                    num_features_to_plot=4,
                    prefix="Validation",
                    save_path=self.save_path,
                ),
                PredictionEpochPlot(
                    num_samples_to_plot=1,
                    num_features_to_plot=4,
                    prefix="Validation",
                    save_path=self.save_path,
                ),
            ]

    def validation_step(self, batch: ItemBatch, batch_idx):
        """
        Run validation on single batch
        """
        with torch.no_grad():
            prediction, target = self.common_step(batch, batch_idx, phase="val_test")

        time_step_loss = torch.mean(self.loss(prediction, target), dim=0)
        mean_loss = torch.mean(time_step_loss)

        if self.logging_enabled:
            # Log loss per timestep
            loss_dict = {
                "timestep_losses/val_step_{step}": time_step_loss[step]
                for step in range(time_step_loss.shape[0])
            }
            self.log_dict(loss_dict, on_epoch=True, sync_dist=True)
            self.log(
                "val_mean_loss",
                mean_loss,
                on_epoch=True,
                sync_dist=True,
                prog_bar=True,
            )

        self.validation_step_losses.append(mean_loss)

        self.val_mean_loss = mean_loss

        if self.logging_enabled:
            # Notify every plotters
            if self.current_epoch % PLOT_PERIOD == 0:
                for plotter in self.valid_plotters:
                    plotter.update(self, prediction=prediction, target=target)
            self.psd_plot_metric.update(prediction, target, self.original_shape)
            self.rmse_psd_plot_metric.update(prediction, target, self.original_shape)
            self.acc_metric.update(prediction, target)

    def on_validation_epoch_end(self):
        """
        Compute val metrics at the end of val epoch
        """

        if self.logging_enabled:
            # Get dict of metrics' results
            dict_metrics = dict()
            dict_metrics.update(self.psd_plot_metric.compute())
            dict_metrics.update(self.rmse_psd_plot_metric.compute())
            dict_metrics.update(self.acc_metric.compute())
            for name, elmnt in dict_metrics.items():
                if isinstance(elmnt, matplotlib.figure.Figure):
                    # Tensorboard logger
                    self.logger.experiment.add_figure(
                        f"{name}", elmnt, self.current_epoch
                    )
                    # If MLFlowLogger activated
                    if self.mlflow_logger:
                        run_id = self.mlflow_logger.version
                        self.mlflow_logger.experiment.log_figure(
                            run_id=run_id,
                            figure=elmnt,
                            artifact_file=f"figures/{name}.png",
                        )
                elif isinstance(elmnt, torch.Tensor):
                    self.log_dict(
                        {name: elmnt},
                        prog_bar=False,
                        on_step=False,
                        on_epoch=True,
                        sync_dist=True,
                    )

        outputs = self.validation_step_losses
        if self.logging_enabled:
            avg_loss = torch.stack([x for x in outputs]).mean()
            tb = self.logger.experiment
            tb.add_scalar("mean_loss_epoch/validation", avg_loss, self.current_epoch)
        # free memory
        self.validation_step_losses.clear()

        if self.logging_enabled:
            # Notify every plotters
            if self.current_epoch % PLOT_PERIOD == 0:
                for plotter in self.valid_plotters:
                    plotter.on_step_end(self, label="Valid")

    #############################################################
    #                            TEST                           #
    #############################################################

    def on_test_start(self):
        """
        Attach observer when starting test
        """
        if self.logging_enabled:
            metrics = {}
            for torch_loss, alias in ("L1Loss", "mae"), ("MSELoss", "rmse"):
                loss = ScaledLoss(torch_loss, reduction="none")
                loss.prepare(self, self.interior_mask, self.dataset_info)
                metrics[alias] = loss

            self.test_plotters = [
                StateErrorPlot(metrics, save_path=self.save_path),
                SpatialErrorPlot(),
                PredictionTimestepPlot(
                    num_samples_to_plot=self.num_samples_to_plot,
                    num_features_to_plot=4,
                    prefix="Test",
                    save_path=self.save_path,
                ),
            ]

    def test_step(self, batch: ItemBatch, batch_idx):
        """
        Run test on single batch
        """
        with torch.no_grad():
            prediction, target = self.common_step(batch, batch_idx, phase="val_test")

        time_step_loss = torch.mean(self.loss(prediction, target), dim=0)
        mean_loss = torch.mean(time_step_loss)

        if self.logging_enabled:
            # Log loss per timestep
            loss_dict = {
                "timestep_losses/test_step_{step}": time_step_loss[step]
                for step in range(time_step_loss.shape[0])
            }
            self.log_dict(loss_dict, on_epoch=True, sync_dist=True)
            self.log(
                "test_mean_loss",
                mean_loss,
                on_epoch=True,
                sync_dist=True,
                prog_bar=False,
            )

        if self.logging_enabled:
            # Notify plotters & metrics
            for plotter in self.test_plotters:
                plotter.update(self, prediction=prediction, target=target)

            self.acc_metric.update(prediction, target)
            self.psd_plot_metric.update(prediction, target, self.original_shape)
            self.rmse_psd_plot_metric.update(prediction, target, self.original_shape)

    def on_test_epoch_end(self):
        """
        Compute test metrics and make plots at the end of test epoch.
        """
        if self.logging_enabled:
            dict_metrics = {}
            dict_metrics.update(self.psd_plot_metric.compute(prefix="test"))
            dict_metrics.update(self.rmse_psd_plot_metric.compute(prefix="test"))
            dict_metrics.update(self.acc_metric.compute(prefix="test"))

            for name, elmnt in dict_metrics.items():
                if isinstance(elmnt, matplotlib.figure.Figure):
                    # Tensorboard logger
                    self.logger.experiment.add_figure(
                        f"{name}", elmnt, self.current_epoch
                    )
                    # If MLFlowLogger activated
                    if self.mlflow_logger:
                        run_id = self.mlflow_logger.version
                        self.mlflow_logger.experiment.log_figure(
                            run_id=run_id,
                            figure=elmnt,
                            artifact_file=f"figures/{name}.png",
                        )
                elif isinstance(elmnt, torch.Tensor):
                    self.log_dict(
                        {name: elmnt},
                        prog_bar=False,
                        on_step=False,
                        on_epoch=True,
                        sync_dist=True,
                    )

            # Notify plotters that the test epoch end
            for plotter in self.test_plotters:
                plotter.on_step_end(self, label="Test")

    #############################################################
    #                          PREDICT                          #
    #############################################################

    def predict_step(self, batch: ItemBatch, batch_idx: int) -> torch.Tensor:
        """
        Check if the feature names are the same as the one used during training
        and make a prediction and accumulate if io_conf =/= none.
        """
        if batch_idx == 0:
            if self.input_feature_names != batch.inputs.feature_names:
                raise ValueError(
                    f"Input Feature names mismatch between training and inference. "
                    f"Training: {self.input_feature_names}, Inference: {batch.inputs.feature_names}"
                )

        preds = self.forward(batch, batch_idx)

        # Remove batch dimension
        if preds.tensor.shape[0] != 1:
            raise ValueError(
                f"Prediction should have a batch dimension of 1 instead of { preds.tensor.shape[0]}"
            )
        preds.flatten_("timestep", 0, 1)

        # Save gribs if a io config file is given
        if not (self.io_conf is None):
            # Save the prediction of the first sample of the dataloader as a grib
            if batch_idx == 0:
                self.grib_writing(preds)
        return preds

    def grib_writing(self, preds):
        with open(self.io_conf, "r") as f:
            save_settings = GribSavingSettings(**json.load(f))
            ph = len(save_settings.output_fmt.split("{}")) - 1
            kw = len(save_settings.output_kwargs)
            fi = len(save_settings.sample_identifiers)
            if ph != (fi + kw):
                raise ValueError(
                    f"Filename fmt has {ph} placeholders,\
                    but {kw} output_kwargs and {fi} sample identifiers."
                )

        save_named_tensors_to_grib(
            preds, self.infer_ds, self.infer_ds.sample_list[0], save_settings
        )<|MERGE_RESOLUTION|>--- conflicted
+++ resolved
@@ -632,11 +632,7 @@
         forcing = batch.forcing.select_dim("timestep", step_idx)
         ds = self.training_strategy == "downscaling_only"
         inputs = [
-<<<<<<< HEAD
-            prev_states.select_tensor_dim("timestep", idx) * (1 - ds)
-=======
             prev_states.select_tensor_dim("timestep", idx)
->>>>>>> 659a476f
             for idx in range(batch.num_input_steps)
         ]
 
