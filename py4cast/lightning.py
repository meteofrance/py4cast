import json
import subprocess
from copy import deepcopy
from dataclasses import dataclass
from functools import cached_property
from pathlib import Path
from typing import Dict, List, Literal, Tuple, Union

import einops
import matplotlib
import mlflow.pytorch
import torch
from lightning import LightningDataModule, LightningModule
from lightning.pytorch.loggers import MLFlowLogger
from lightning.pytorch.utilities import rank_zero_only
from mfai.torch.models.base import ModelType
from mfai.torch.models.utils import (
    expand_to_batch,
    features_last_to_second,
    features_second_to_last,
)
from mlflow.models.signature import infer_signature
from torchinfo import summary
from transformers.optimization import get_cosine_with_min_lr_schedule_with_warmup

from py4cast.datasets import get_datasets
from py4cast.datasets.base import DatasetInfo, ItemBatch, NamedTensor, Statics
from py4cast.io.outputs import GribSavingSettings, save_named_tensors_to_grib
from py4cast.losses import ScaledLoss, WeightedLoss
from py4cast.metrics import MetricACC, MetricPSDK, MetricPSDVar
from py4cast.models import build_model_from_settings, get_model_kls_and_settings
from py4cast.models import registry as model_registry
from py4cast.plots import (
    PredictionEpochPlot,
    PredictionTimestepPlot,
    SpatialErrorPlot,
    StateErrorPlot,
)
from py4cast.utils import str_to_dtype

PLOT_PERIOD: int = 10


@dataclass
class PlDataModule(LightningDataModule):
    """
    DataModule to encapsulate data splits and data loading.
    """

    def __init__(
        self,
        dataset_name: str = "dummy",
        num_input_steps: int = 1,
        num_pred_steps_train: int = 1,
        num_pred_steps_val_test: int = 1,
        batch_size: int = 2,
        num_workers: int = 1,
        prefetch_factor: int | None = None,
        pin_memory: bool = False,
        dataset_conf: Dict | None = None,
    ):
        super().__init__()
        self.num_input_steps = num_input_steps
        self.num_pred_steps_train = num_pred_steps_train
        self.num_pred_steps_val_test = num_pred_steps_val_test
        self.batch_size = batch_size
        self.num_workers = num_workers
        self.prefetch_factor = prefetch_factor
        self.pin_memory = pin_memory

        # Get dataset in initialisation to have access to this attribute before method trainer.fit
        self.train_ds, self.val_ds, self.test_ds = get_datasets(
            dataset_name,
            num_input_steps,
            num_pred_steps_train,
            num_pred_steps_val_test,
            dataset_conf,
        )

    @property
    def train_dataset_info(self) -> DatasetInfo:
        return self.train_ds.dataset_info

    @property
    def infer_ds(self):
        return self.test_ds

    def train_dataloader(self):
        return self.train_ds.torch_dataloader(
            batch_size=self.batch_size,
            num_workers=self.num_workers,
            shuffle=True,
            prefetch_factor=self.prefetch_factor,
            pin_memory=self.pin_memory,
        )

    def val_dataloader(self):
        return self.val_ds.torch_dataloader(
            batch_size=self.batch_size,
            num_workers=self.num_workers,
            shuffle=False,
            prefetch_factor=self.prefetch_factor,
            pin_memory=self.pin_memory,
        )

    def test_dataloader(self):
        return self.test_ds.torch_dataloader(
            batch_size=self.batch_size,
            num_workers=self.num_workers,
            shuffle=False,
            prefetch_factor=self.prefetch_factor,
            pin_memory=self.pin_memory,
        )

    def predict_dataloader(self):
        return self.test_ds.torch_dataloader(
            batch_size=self.batch_size,
            num_workers=self.num_workers,
            shuffle=False,
            prefetch_factor=self.prefetch_factor,
            pin_memory=self.pin_memory,
        )


@rank_zero_only
def rank_zero_init(model_kls, model_settings, statics: Statics):
    if hasattr(model_kls, "rank_zero_setup"):
        model_kls.rank_zero_setup(model_settings, statics.meshgrid)


class AutoRegressiveLightning(LightningModule):
    """
    Auto-regressive lightning module for predicting meteorological fields.
    """

    def __init__(
        self,
        settings_init_args: dict,
        # args linked from trainer and datamodule
        dataset_info,  # Don't put type hint here or CLI doesn't work
        infer_ds,
        dataset_name: str = "dummy",
        dataset_conf: Dict | None = None,
        num_input_steps: int = 1,
        num_pred_steps_train: int = 1,
        num_pred_steps_val_test: int = 1,
        batch_size: int = 2,
        # non-linked args
        model_name: Literal[tuple(model_registry.keys())] = "HalfUNet",
        loss_name: Literal["mse", "mae"] = "mse",
        num_inter_steps: int = 1,
        num_samples_to_plot: int = 1,
        training_strategy: Literal[
            "diff_ar", "scaled_ar", "downscaling_only"
        ] = "diff_ar",
        channels_last: bool = False,
        io_conf: Path | None = None,
        mask_ratio: float = 0,
        mask_on_nan: bool = False,
        learning_rate: float = 1e-4,
        min_learning_rate: float = 1e-6,
        num_warmup_steps: int = 0,
        betas: tuple = (0.9, 0.999),
        *args,
        **kwargs,
    ):
        super().__init__(*args, **kwargs)
        self.infer_ds = infer_ds
        self.settings_init_args = settings_init_args
        self.dataset_name = dataset_name
        self.dataset_conf = dataset_conf
        self.dataset_info = dataset_info
        self.batch_size = batch_size
        self.model_name = model_name
        self.num_input_steps = num_input_steps
        self.num_pred_steps_train = num_pred_steps_train
        self.num_pred_steps_val_test = num_pred_steps_val_test
        self.num_inter_steps = num_inter_steps
        self.num_samples_to_plot = num_samples_to_plot
        self.training_strategy = training_strategy
        self.channels_last = channels_last
        self.io_conf = io_conf
        self.mask_ratio = mask_ratio
        self.mask_on_nan = mask_on_nan
        self.learning_rate = learning_rate
        self.min_learning_rate = min_learning_rate
        self.num_warmup_steps = num_warmup_steps
        self.betas = betas

        if self.training_strategy == "downscaling_only":
            print(
                "WARNING : You are using downscaling_only mode: this is experimental."
            )

        if self.num_inter_steps > 1 and self.num_input_steps > 1:
            raise AttributeError(
                "It is not possible to have multiple input steps when num_inter_steps > 1."
                f"Get num_input_steps :{self.num_input_steps} and num_inter_steps: {self.num_inter_steps}"
            )
        ALLOWED_STRATEGIES = ("diff_ar", "scaled_ar", "downscaling_only")
        if self.training_strategy not in ALLOWED_STRATEGIES:
            raise AttributeError(
                f"Unknown strategy {self.training_strategy}, allowed strategies are {ALLOWED_STRATEGIES}"
            )

        self.save_hyperparameters()  # write hparams.yaml in save folder
        self.hparams["dataset_info"] = dataset_info
        self.hparams["infer_ds"] = infer_ds

        # Load static features for grid/data
        # We do not want to change dataset statics inplace
        # Otherwise their is some problem with transform_statics and parameters_saving
        # when relaoding from checkpoint
        statics = deepcopy(dataset_info.statics)
        # Init object of register_dict
        self.diff_stats = dataset_info.diff_stats
        self.stats = dataset_info.stats

        # Keeping track of grid shape
        self.grid_shape = statics.grid_shape
        # For example plotting
        self.plotted_examples = 0

        # For storing spatial loss maps during evaluation
        self.spatial_loss_maps = []

        # class variables to log loss during training, for tensorboad custom scalar
        self.training_step_losses = []
        self.validation_step_losses = []

        # Set model input/output grid features based on dataset tensor shapes
        num_grid_static_features = statics.grid_statics.dim_size("features")

        # Compute the number of input features for the neural network
        # Should be directly supplied by datasetinfo ?
        ds = self.training_strategy == "downscaling_only"

        num_input_features = (
            num_input_steps * dataset_info.weather_dim * (1 - ds)
            + num_grid_static_features
            + dataset_info.forcing_dim
            + self.mask_on_nan
        )

        num_output_features = dataset_info.weather_dim

        model_kls, model_settings = get_model_kls_and_settings(
            model_name, self.settings_init_args
        )

        # All processes should wait until rank zero
        # has done the initialization (like creating a graph)
        rank_zero_init(model_kls, model_settings, statics)

        self.model, model_settings = build_model_from_settings(
            model_name,
            num_input_features,
            num_output_features,
            self.settings_init_args,
            statics.grid_shape,
        )
        if channels_last:
            self.model = self.model.to(memory_format=torch.channels_last)

        # We transform and register the statics after the model has been set up
        # This change the dimension of all statics
        if self.model.model_type == ModelType.GRAPH:
            # Graph model, we flatten the statics spatial dims
            statics.grid_statics.flatten_("ngrid", 0, 1)
            statics.border_mask = statics.border_mask.flatten(0, 1)
            statics.interior_mask = statics.interior_mask.flatten(0, 1)

        # Register interior and border mask.
        statics.register_buffers(self)

        self.num_spatial_dims = statics.grid_statics.num_spatial_dims

        self.register_buffer(
            "grid_static_features",
            expand_to_batch(statics.grid_statics.tensor, batch_size),
            persistent=False,
        )
        # We need to instantiate the loss after statics had been transformed.
        # Indeed, the statics used should be in the right dimensions.
        # MSE loss, need to do reduction ourselves to get proper weighting
        if loss_name == "mse":
            self.loss = WeightedLoss("MSELoss", reduction="none")
        elif loss_name == "mae":
            self.loss = WeightedLoss("L1Loss", reduction="none")
        else:
            raise TypeError(f"Unknown loss function: {loss_name}")
        self.loss.prepare(self, statics.interior_mask, dataset_info)

    #############################################################
    #                           SETUP                           #
    #############################################################

    def setup(self, stage=None):
        if self.logging_enabled:
            self.logger.log_hyperparams(self.hparams)
            self.save_path = Path(self.trainer.log_dir)
            max_pred_step = self.num_pred_steps_val_test - 1
            self.rmse_psd_plot_metric = MetricPSDVar(pred_step=max_pred_step)
            self.psd_plot_metric = MetricPSDK(self.save_path, pred_step=max_pred_step)
            self.acc_metric = MetricACC(self.dataset_info)
            self.configure_loggers()

    def configure_loggers(self):
        layout = {
            "Check Overfit": {
                "loss": [
                    "Multiline",
                    ["mean_loss_epoch/train", "mean_loss_epoch/validation"],
                ],
            },
        }
        self.logger.experiment.add_custom_scalars(layout)

    def on_save_checkpoint(self, checkpoint):
        """
        We store our feature and dim names in the checkpoint
        """
        checkpoint["input_feature_names"] = self.input_feature_names
        checkpoint["output_feature_names"] = self.output_feature_names
        checkpoint["output_dim_names"] = self.output_dim_names
        checkpoint["output_dtype"] = self.output_dtype

    def on_load_checkpoint(self, checkpoint):
        """
        We load our feature and dim names from the checkpoint
        """
        self.input_feature_names = checkpoint["input_feature_names"]
        self.output_feature_names = checkpoint["output_feature_names"]
        self.output_dim_names = checkpoint["output_dim_names"]
        self.output_dtype = checkpoint["output_dtype"]

    @property
    def logging_enabled(self) -> bool:
        """
        Check if logging is enabled
        """
        return self.trainer.logger.log_dir is not None

    @property
    def dtype(self):
        """
        Return the appropriate torch dtype for the desired precision in hparams.
        """
        return str_to_dtype[self.trainer.precision]

    @cached_property
    def interior_2d(self) -> torch.Tensor:
        """
        Get the interior mask as a 2d mask.
        Usefull when stored as 1D in statics.
        """
        if self.num_spatial_dims == 1:
            return einops.rearrange(
                self.interior_mask, "(x y) h -> x y h", x=self.grid_shape[0]
            )
        return self.interior_mask

    @cached_property
    def mlflow_logger(self) -> Union[MLFlowLogger, None]:
        """
        Get the MLFlowLogger if it has been set.
        """
        return next(
            iter([o for o in self.loggers if isinstance(o, MLFlowLogger)]), None
        )

    @rank_zero_only
    def print_summary_model(self):
        self.dataset_info.summary()
        print(f"Number of input_steps : {self.num_input_steps}")
        print(f"Number of pred_steps (training) : {self.num_pred_steps_train}")
        print(f"Number of pred_steps (test/val) : {self.num_pred_steps_val_test}")
        print(f"Number of intermediary steps :{self.num_inter_steps}")
        print(f"Training strategy :{self.training_strategy}")
        print(
            f"Model step duration : {self.dataset_info.pred_step /self.num_inter_steps}"
        )
        print("---------------------")
        print(f"Loss {self.loss}")
        print(f"Batch size {self.batch_size}")
        print("---------------------------")
        summary(self.model)

    @rank_zero_only
    def inspect_tensors(self):
        """
        Prints all tensor parameters and buffers
        of the model with name, shape and dtype.
        """
        # trainable parameters
        for name, param in self.named_parameters():
            print(name, param.shape, param.dtype)
        # buffers
        for name, buffer in self.named_buffers():
            print(name, buffer.shape, buffer.dtype)

    @rank_zero_only
    def log_hparams_tb(self):
        if self.logging_enabled and self.logger:
            # Write commit and state of git repo in log file
            dest_git_log = self.save_path / "git_log.txt"
            out_log = (
                subprocess.check_output(["git", "log", "-n", "1"])
                .strip()
                .decode("utf-8")
            )
            out_status = (
                subprocess.check_output(["git", "status"]).strip().decode("utf-8")
            )
            with open(dest_git_log, "w") as f:
                f.write(out_log)
                f.write(out_status)

    def on_fit_start(self):
        self.log_hparams_tb()
        self.print_summary_model()

    def configure_optimizers(self):
        """
        Configure the optimizer and scheduler
        """
        optimizer = torch.optim.AdamW(
            self.parameters(),
            lr=self.hparams.learning_rate,
            betas=self.hparams.betas,
        )

        # Scheduler
        scheduler = get_cosine_with_min_lr_schedule_with_warmup(
            optimizer,
            num_warmup_steps=self.hparams.num_warmup_steps,
            num_training_steps=self.trainer.estimated_stepping_batches,
            min_lr=self.hparams.min_learning_rate,
        )

        return {
            "optimizer": optimizer,
            "lr_scheduler": {
                "scheduler": scheduler,
                "interval": "step",
                "frequency": 1,
            },
        }

    #############################################################
    #                          FORWARD                          #
    #############################################################

    def forward(self, x: ItemBatch, batch_idx: int) -> NamedTensor:
        """
        Forward pass of the model
        """
        return self.common_step(x, batch_idx, phase="inference")[0]

    def common_step(
        self, batch: ItemBatch, batch_idx: int, phase: str
    ) -> Tuple[NamedTensor, NamedTensor]:
        """
        Handling autocast subtelty for mixed precision on GPU and CPU (only bf16 for the later).
        """
        if torch.cuda.is_available():
            with torch.amp.autocast("cuda", dtype=self.dtype):
                return self._common_step(batch, batch_idx, phase)
        else:
            if not (phase == "inference") and "bf16" in self.trainer.precision:
                with torch.amp.autocast("cuda", dtype=self.dtype):
                    return self._common_step(batch, batch_idx, phase)
            else:
                return self._common_step(batch, batch_idx, phase)

    def _common_step(
        self, batch: ItemBatch, batch_idx: int, phase: str
    ) -> Tuple[NamedTensor, NamedTensor]:
        """
        Two Autoregressive strategies are implemented here for train, val, test and inference:
        - scaled_ar:
            * Boundary forcing with y_true/true_state
            * Scaled Differential update next_state = prev_state + y * std + mean
            * Intermediary steps for which we have no y_true data

        - diff_ar:
            * No Boundary forcing
            * Differential update next_state = prev_state + y
            * No Intermediary steps

        Another training stratgey is implemented (still experimental) is the downscaling, with
            * No Boundary forcing
            * Update next_state = y
            * No Intermediary steps

        Derived/Inspired from https://github.com/joeloskarsson/neural-lam/

        In inference mode, we assume batch.outputs is None and we disable output based border forcing.
        """
        force_border, scale_y, num_inter_steps = self._strategy_params()
        # Right now we postpone that we have a single input/output/forcing

        self.original_shape = None

        if self.model.model_type == ModelType.GRAPH:
            # Stack original shape to reshape later
            self.original_shape = batch.inputs.tensor.shape
            # Graph model, we flatten the batch spatial dims
            batch.inputs.flatten_("ngrid", *batch.inputs.spatial_dim_idx)

            if not (phase == "inference"):
                batch.outputs.flatten_("ngrid", *batch.outputs.spatial_dim_idx)

            batch.forcing.flatten_("ngrid", *batch.forcing.spatial_dim_idx)

        # we save the feature names at the first batch of training
        # to check at inference time if the feature names are the same
        # also useful to build NamedTensor outputs with same feature and dim names
        # If model type is graph, flat the lon/lat dim before saving the dims
        if batch_idx == 0 and phase == "train":
            self.input_feature_names = batch.inputs.feature_names
            self.output_feature_names = batch.outputs.feature_names
            self.output_dim_names = batch.outputs.names
            self.output_dtype = batch.outputs.tensor.dtype

        prev_states = batch.inputs
        prediction_list = []

        # Here we do the autoregressive prediction looping
        # for the desired number of ar steps.
        for i in range(batch.num_pred_steps):
            if not (phase == "inference"):
                border_state = batch.outputs.select_tensor_dim("timestep", i)

            if scale_y:
                step_diff_std, step_diff_mean = self._step_diffs(
                    (
                        self.output_feature_names
                        if (phase == "inference")
                        else batch.outputs.feature_names
                    ),
                    prev_states.device,
                )

            # Intermediary steps for which we have no y_true data
            # Should be greater or equal to 1 (otherwise nothing is done).
            for k in range(num_inter_steps):
                x = self._next_x(batch, prev_states, i)
                # Graph (B, N_grid, d_f) or Conv (B, N_lat,N_lon d_f)
                if self.channels_last:
                    x = x.to(memory_format=torch.channels_last)
                if self.mask_ratio != 0:  # maskedautoencoder strategy
                    x = self.mask_tensor(x)
                # Here we adapt our tensors to the order of dimensions of CNNs and ViTs
                if self.model.features_second:
                    x = features_last_to_second(x)
                    y = self.model(x)
                    y = features_second_to_last(y)
                else:
                    y = self.model(x)

                # We update the latest of our prev_states with the network output
                if scale_y:
                    predicted_state = (
                        # select the last timestep
                        prev_states.select_tensor_dim("timestep", -1)
                        + y * step_diff_std
                        + step_diff_mean
                    )
                else:
                    ds = self.training_strategy == "downscaling_only"
                    predicted_state = (
                        prev_states.select_tensor_dim("timestep", -1) * (1 - ds) + y
                    )

                # Overwrite border with true state
                # Force it to true state for all intermediary step
                if not (phase == "inference") and force_border:
                    new_state = (
                        self.border_mask * border_state
                        + self.interior_mask * predicted_state
                    )
                else:
                    new_state = predicted_state

                # Only update the prev_states if we are not at the last step
                if i < batch.num_pred_steps - 1 or k < num_inter_steps - 1:
                    # Update input states for next iteration: drop oldest, append new_state
                    timestep_dim_index = batch.inputs.dim_index("timestep")
                    new_prev_states_tensor = torch.cat(
                        [
                            # Drop the oldest timestep (select all but the first)
                            prev_states.index_select_tensor_dim(
                                "timestep",
                                range(1, prev_states.dim_size("timestep")),
                            ),
                            # Add the timestep dimension to the new state
                            new_state.unsqueeze(timestep_dim_index),
                        ],
                        dim=timestep_dim_index,
                    )

                    # Make a new NamedTensor with the same dim and
                    # feature names as the original prev_states
                    prev_states = NamedTensor.new_like(
                        new_prev_states_tensor, prev_states
                    )
            # Append prediction to prediction list only "normal steps"
            prediction_list.append(new_state)

        prediction = torch.stack(
            prediction_list, dim=1
        )  # Stacking is done on time step. (B, pred_steps, N_grid, d_f) or (B, pred_steps, N_lat, N_lon, d_f)

        # In inference mode we use a "trained" module which MUST have the output feature names
        # and the output dim names attributes set.
        if phase == "inference":
            pred_out = NamedTensor(
                prediction.type(self.output_dtype),
                self.output_dim_names,
                self.output_feature_names,
            )
        else:
            pred_out = NamedTensor.new_like(
                prediction.type_as(batch.outputs.tensor), batch.outputs
            )
        return pred_out, batch.outputs

    def _strategy_params(self) -> Tuple[bool, bool, int]:
        """
        Return the parameters for the desired strategy:
        - force_border
        - scale_y
        - num_inter_steps
        """
        force_border: bool = True if self.training_strategy == "scaled_ar" else False
        scale_y: bool = True if self.training_strategy == "scaled_ar" else False
        # raise if mismatch between strategy and num_inter_steps
        if self.training_strategy == "diff_ar":
            if self.num_inter_steps != 1:
                raise ValueError(
                    "Diff AR strategy requires exactly 1 intermediary step."
                )

        return force_border, scale_y, self.num_inter_steps

    def _step_diffs(
        self, feature_names: List[str], device: torch.device
    ) -> Tuple[torch.Tensor, torch.Tensor]:
        """
        Get the mean and std of the differences between two consecutive states on the desired device.
        """
        step_diff_std = self.diff_stats.to_list("std", feature_names).to(
            device,
            non_blocking=True,
        )
        step_diff_mean = self.diff_stats.to_list("mean", feature_names).to(
            device, non_blocking=True
        )
        return step_diff_std, step_diff_mean

    def _next_x(
        self, batch: ItemBatch, prev_states: NamedTensor, step_idx: int
    ) -> torch.Tensor:
        """
        Build the next x input for the model at timestep step_idx using the :
        - previous states
        - forcing
        - static features

        If downscaling strategy, the previous_states are set to 0.
        """
        forcing = batch.forcing.select_dim("timestep", step_idx)
        ds = self.training_strategy == "downscaling_only"
        inputs = [
            prev_states.select_tensor_dim("timestep", idx)
            for idx in range(batch.num_input_steps)
        ]

        mask_list = []

        # create a mask that corresponds to the union of the nans in the input and the forcings
        if self.mask_on_nan:
            combined_mask = torch.zeros_like(inputs[0][:, :, :, 0], dtype=torch.bool)

            # Combine masks for inputs
            for input in inputs:
                mask = torch.isnan(input)
                for i in range(mask.shape[-1]):
                    combined_mask = (
                        combined_mask | mask[:, :, :, i]
                    )  # Union of size masks (batch, lat, lon)

            # Combine masks for forcing
            mask = torch.isnan(forcing.tensor)
            for i in range(mask.shape[-1]):
                combined_mask = (
                    combined_mask | mask[:, :, :, i]
                )  # Union of size masks (batch, lat, lon)

            mask_list.append(
                ~combined_mask.unsqueeze(-1)
            )  # shape [(batch, lat, lon, param)]

            # replace nan by 0 in inputs
            inputs = [torch.nan_to_num(input) for input in inputs]
            # replace nan by 0 in forcing
            forcing.tensor = torch.nan_to_num(forcing.tensor)

        # If downscaling only, inputs are not concatenated: only use static features and forcings.
        x = torch.cat(
            inputs * (1 - ds)  # = [] if downscaling strategy
            + [self.grid_static_features[: batch.batch_size], forcing.tensor]
            + mask_list,
            dim=forcing.dim_index("features"),
        )

        return x

    def mask_tensor(self, x):
        _, height, width, _ = x.shape
        num_blocks = int((1 - self.mask_ratio) * height * width)
        block_size_h = height // int(height**0.5)
        block_size_w = width // int(width**0.5)
        mask = torch.ones_like(x, dtype=torch.bool)
        block_indices = torch.randperm(height * width)[:num_blocks]
        for i in block_indices:
            row = i // width
            col = i % width
            mask[
                :,
                row * block_size_h : (row + 1) * block_size_h,
                col * block_size_w : (col + 1) * block_size_w,
                :,
            ] = False
        return x * mask

<<<<<<< HEAD
    def get_mask_on_nan(
        self, target: NamedTensor, prediction: NamedTensor
    ) -> torch.Tensor:
=======
    def get_mask_on_nan(self, target: NamedTensor) -> torch.Tensor:
>>>>>>> 65257561
        """
        Returns a mask matching the nan values in target, same shape as the target.
        Replaces the nan values by zeros in the target.
        """
        if self.mask_on_nan:
            mask = ~torch.isnan(target.tensor)
            target.tensor = torch.nan_to_num(target.tensor)
            return mask
        return torch.ones_like(target.tensor)

    #############################################################
    #                          FIT/TRAIN                        #
    #############################################################

    def on_train_start(self):
        self.train_plotters = []

    def training_step(self, batch: ItemBatch, batch_idx: int) -> torch.Tensor:
        """
        Train on single batch
        """

        prediction, target = self.common_step(batch, batch_idx, phase="train")

        mask = self.get_mask_on_nan(target)

        # Compute loss: mean over unrolled times and batch
        batch_loss = torch.mean(self.loss(prediction, target, mask=mask))

        self.training_step_losses.append(batch_loss)

        # Notify every plotters
        if self.logging_enabled:
            for plotter in self.train_plotters:
                plotter.update(self, prediction=prediction, target=target, mask=mask)

        return batch_loss

    def on_train_epoch_end(self):
        outputs = self.training_step_losses
        if self.logging_enabled:
            avg_loss = torch.stack([x for x in outputs]).mean()
            tb = self.logger.experiment
            tb.add_scalar("mean_loss_epoch/train", avg_loss, self.global_step)
            self.training_step_losses.clear()  # free memory

    def on_train_end(self):
        if self.mlflow_logger:
            # Get random sample to infer the signature of the model
            dataloader = self.trainer.datamodule.test_dataloader()
            data = next(iter(dataloader))
            signature = infer_signature(
                data.inputs.tensor.detach().numpy(),
                data.outputs.tensor.detach().numpy(),
            )

            # Manually log the trained model in Mlflow style with its signature
            run_id = self.mlflow_logger.version
            with mlflow.start_run(run_id=run_id):
                mlflow.pytorch.log_model(
                    pytorch_model=self.trainer.model,
                    artifact_path="model",
                    signature=signature,
                )

    #############################################################
    #                         VALIDATION                        #
    #############################################################

    def on_validation_start(self):
        """
        Add some plots when starting validation
        """
        if self.logging_enabled:
            l1_loss = ScaledLoss("L1Loss", reduction="none")
            l1_loss.prepare(self, self.interior_mask, self.dataset_info)
            metrics = {"mae": l1_loss}
            self.valid_plotters = [
                StateErrorPlot(metrics, prefix="Validation"),
                PredictionTimestepPlot(
                    num_samples_to_plot=1,
                    num_features_to_plot=4,
                    prefix="Validation",
                    save_path=self.save_path,
                ),
                PredictionEpochPlot(
                    num_samples_to_plot=1,
                    num_features_to_plot=4,
                    prefix="Validation",
                    save_path=self.save_path,
                ),
            ]

    def validation_step(self, batch: ItemBatch, batch_idx: int):
        """
        Run validation on single batch
        """
        with torch.no_grad():
            prediction, target = self.common_step(batch, batch_idx, phase="val_test")

        mask = self.get_mask_on_nan(target)

        time_step_loss = torch.mean(self.loss(prediction, target, mask), dim=0)
        mean_loss = torch.mean(time_step_loss)

        if self.logging_enabled:
            # Log loss per timestep
            loss_dict = {
                f"timestep_losses/val_step_{step}": time_step_loss[step]
                for step in range(time_step_loss.shape[0])
            }
            self.log_dict(loss_dict, on_epoch=True, sync_dist=True)
            self.log(
                "val_mean_loss",
                mean_loss,
                on_epoch=True,
                sync_dist=True,
                prog_bar=True,
            )

        self.validation_step_losses.append(mean_loss)

        self.val_mean_loss = mean_loss

        self.validation_step_logging(batch, prediction, target, mask)

    def validation_step_logging(
        self,
        batch: ItemBatch,
        prediction: NamedTensor,
        target: NamedTensor,
        mask: torch.Tensor,
    ):
        """
        Save metrics and plots of validation to the tensorboard
        """
        if self.logging_enabled:
            # Notify every plotters
            if self.current_epoch % PLOT_PERIOD == 0:
                for plotter in self.valid_plotters:
                    plotter.update(
                        self,
                        batch=batch,
                        prediction=prediction,
                        target=target,
                        mask=mask,
                    )
            self.psd_plot_metric.update(prediction, target, mask, self.original_shape)
            self.rmse_psd_plot_metric.update(
                prediction, target, mask, self.original_shape
            )
            self.acc_metric.update(prediction, target, mask)

    def on_validation_epoch_end(self):
        """
        Compute val metrics at the end of val epoch
        """

        if self.logging_enabled:
            # Get dict of metrics' results
            dict_metrics = dict()
            dict_metrics.update(self.psd_plot_metric.compute())
            dict_metrics.update(self.rmse_psd_plot_metric.compute())
            dict_metrics.update(self.acc_metric.compute())
            for name, elmnt in dict_metrics.items():
                if isinstance(elmnt, matplotlib.figure.Figure):
                    # Tensorboard logger
                    self.logger.experiment.add_figure(
                        f"{name}", elmnt, self.current_epoch
                    )
                    # If MLFlowLogger activated
                    if self.mlflow_logger:
                        run_id = self.mlflow_logger.version
                        self.mlflow_logger.experiment.log_figure(
                            run_id=run_id,
                            figure=elmnt,
                            artifact_file=f"figures/{name}.png",
                        )
                elif isinstance(elmnt, torch.Tensor):
                    self.log_dict(
                        {name: elmnt},
                        prog_bar=False,
                        on_step=False,
                        on_epoch=True,
                        sync_dist=True,
                    )

        outputs = self.validation_step_losses
        if self.logging_enabled:
            avg_loss = torch.stack([x for x in outputs]).mean()
            tb = self.logger.experiment
            tb.add_scalar("mean_loss_epoch/validation", avg_loss, self.global_step)
        # free memory
        self.validation_step_losses.clear()

        if self.logging_enabled:
            # Notify every plotters
            if self.current_epoch % PLOT_PERIOD == 0:
                for plotter in self.valid_plotters:
                    plotter.on_step_end(self, label="Valid")

    #############################################################
    #                            TEST                           #
    #############################################################

    def on_test_start(self):
        """
        Attach observer when starting test
        """
        if self.logging_enabled:
            metrics = {}
            for torch_loss, alias in ("L1Loss", "mae"), ("MSELoss", "rmse"):
                loss = ScaledLoss(torch_loss, reduction="none")
                loss.prepare(self, self.interior_mask, self.dataset_info)
                metrics[alias] = loss

            self.test_plotters = [
                StateErrorPlot(metrics, save_path=self.save_path),
                SpatialErrorPlot(),
                PredictionTimestepPlot(
                    num_samples_to_plot=self.num_samples_to_plot,
                    num_features_to_plot=4,
                    prefix="Test",
                    save_path=self.save_path,
                ),
            ]

    def test_step(self, batch: ItemBatch, batch_idx: int):
        """
        Run test on single batch
        """
        with torch.no_grad():
            prediction, target = self.common_step(batch, batch_idx, phase="val_test")

        mask = self.get_mask_on_nan(target)

        time_step_loss = torch.mean(self.loss(prediction, target, mask), dim=0)
        mean_loss = torch.mean(time_step_loss)

        if self.logging_enabled:
            # Log loss per timestep
            loss_dict = {
                "timestep_losses/test_step_{step}": time_step_loss[step]
                for step in range(time_step_loss.shape[0])
            }
            self.log_dict(loss_dict, on_epoch=True, sync_dist=True)
            self.log(
                "test_mean_loss",
                mean_loss,
                on_epoch=True,
                sync_dist=True,
                prog_bar=False,
            )

        self.test_step_logging(batch, prediction, target, mask)

    def test_step_logging(
        self,
        batch: ItemBatch,
        prediction: NamedTensor,
        target: NamedTensor,
        mask: torch.Tensor,
    ):
        """
        Save metrics and plots of test to the tensorboard
        """
        if self.logging_enabled:
            # Notify plotters & metrics
            for plotter in self.test_plotters:
                plotter.update(
                    self, batch=batch, prediction=prediction, target=target, mask=mask
                )

            self.acc_metric.update(prediction, target, mask)
            self.psd_plot_metric.update(prediction, target, mask, self.original_shape)
            self.rmse_psd_plot_metric.update(
                prediction, target, mask, self.original_shape
            )

    def on_test_epoch_end(self):
        """
        Compute test metrics and make plots at the end of test epoch.
        """
        if self.logging_enabled:
            dict_metrics = {}
            dict_metrics.update(self.psd_plot_metric.compute(prefix="test"))
            dict_metrics.update(self.rmse_psd_plot_metric.compute(prefix="test"))
            dict_metrics.update(self.acc_metric.compute(prefix="test"))

            for name, elmnt in dict_metrics.items():
                if isinstance(elmnt, matplotlib.figure.Figure):
                    # Tensorboard logger
                    self.logger.experiment.add_figure(
                        f"{name}", elmnt, self.current_epoch
                    )
                    # If MLFlowLogger activated
                    if self.mlflow_logger:
                        run_id = self.mlflow_logger.version
                        self.mlflow_logger.experiment.log_figure(
                            run_id=run_id,
                            figure=elmnt,
                            artifact_file=f"figures/{name}.png",
                        )
                elif isinstance(elmnt, torch.Tensor):
                    self.log_dict(
                        {name: elmnt},
                        prog_bar=False,
                        on_step=False,
                        on_epoch=True,
                        sync_dist=True,
                    )

            # Notify plotters that the test epoch end
            for plotter in self.test_plotters:
                plotter.on_step_end(self, label="Test")

    #############################################################
    #                          PREDICT                          #
    #############################################################

    def predict_step(self, batch: ItemBatch, batch_idx: int) -> torch.Tensor:
        """
        Check if the feature names are the same as the one used during training
        and make a prediction and accumulate if io_conf =/= none.
        """
        if batch_idx == 0:
            if self.input_feature_names != batch.inputs.feature_names:
                raise ValueError(
                    f"Input Feature names mismatch between training and inference. "
                    f"Training: {self.input_feature_names}, Inference: {batch.inputs.feature_names}"
                )

        preds = self.forward(batch, batch_idx)

        # Remove batch dimension
        if preds.tensor.shape[0] != 1:
            raise ValueError(
                f"Prediction should have a batch dimension of 1 instead of {preds.tensor.shape[0]}"
            )
        preds.flatten_("timestep", 0, 1)

        # Unnormalize data
        for feature_name in preds.feature_names:
            means = torch.asarray(self.stats[feature_name]["mean"])
            std = torch.asarray(self.stats[feature_name]["std"])
            preds.tensor[:, :, :, preds.feature_names_to_idx[feature_name]] *= std
            preds.tensor[:, :, :, preds.feature_names_to_idx[feature_name]] += means

        # Save gribs if a io config file is given
        if not (self.io_conf is None):
            print("Writing gribs...")
            self.grib_writing(preds, batch_idx)

        return preds

    def grib_writing(self, preds: NamedTensor, batch_idx: int):
        """
        Write grib at the path define by the io_conf.
        Args:
            pred (NamedTensor): the output tensor (pred)
            batch_idx: the batch_idx is used to compute the runtime hour of the prediction
        """
        with open(self.io_conf, "r") as f:
            save_settings = GribSavingSettings(**json.load(f))
            ph = len(save_settings.output_fmt.split("{}")) - 1
            kw = len(save_settings.output_kwargs)
            fi = len(save_settings.sample_identifiers)
            if ph != (fi + kw):
                raise ValueError(
                    f"Filename fmt has {ph} placeholders,\
                    but {kw} output_kwargs and {fi} sample identifiers."
                )

        save_named_tensors_to_grib(
            preds, self.infer_ds, self.infer_ds.sample_list[batch_idx], save_settings
        )<|MERGE_RESOLUTION|>--- conflicted
+++ resolved
@@ -735,13 +735,9 @@
             ] = False
         return x * mask
 
-<<<<<<< HEAD
     def get_mask_on_nan(
         self, target: NamedTensor, prediction: NamedTensor
     ) -> torch.Tensor:
-=======
-    def get_mask_on_nan(self, target: NamedTensor) -> torch.Tensor:
->>>>>>> 65257561
         """
         Returns a mask matching the nan values in target, same shape as the target.
         Replaces the nan values by zeros in the target.
