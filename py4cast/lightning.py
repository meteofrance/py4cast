import shutil
import subprocess
from copy import deepcopy
from dataclasses import dataclass
from functools import cached_property
from pathlib import Path
from typing import Dict, List, Literal, Tuple, Union

import einops
import matplotlib
import mlflow.pytorch
import torch
from lightning import LightningDataModule, LightningModule
from lightning.pytorch.loggers import MLFlowLogger
from lightning.pytorch.utilities import rank_zero_only
from mfai.torch.models.base import ModelType
from mfai.torch.models.utils import (
    expand_to_batch,
    features_last_to_second,
    features_second_to_last,
)
from mlflow.models.signature import infer_signature
from torchinfo import summary
from transformers import get_cosine_schedule_with_warmup

from py4cast.datasets import get_datasets
from py4cast.datasets.base import DatasetInfo, ItemBatch, NamedTensor, Statics
from py4cast.losses import ScaledLoss, WeightedLoss
from py4cast.metrics import MetricACC, MetricPSDK, MetricPSDVar
from py4cast.models import build_model_from_settings, get_model_kls_and_settings
from py4cast.models import registry as model_registry
from py4cast.plots import (
    PredictionEpochPlot,
    PredictionTimestepPlot,
    SpatialErrorPlot,
    StateErrorPlot,
)
from py4cast.utils import str_to_dtype

# learning rate scheduling period in steps (update every nth step)
LR_SCHEDULER_PERIOD: int = 10
# PNG plots period in epochs. Plots are made, logged and saved every nth epoch.
PLOT_PERIOD: int = 10


@dataclass
class PlDataModule(LightningDataModule):
    """
    DataModule to encapsulate data splits and data loading.
    """

    def __init__(
        self,
        dataset_name: str = "dummy",
        num_input_steps: int = 1,
        num_pred_steps_train: int = 1,
        num_pred_steps_val_test: int = 1,
        batch_size: int = 2,
        num_workers: int = 1,
        prefetch_factor: int | None = None,
        pin_memory: bool = False,
        dataset_conf: Path | None = None,
        config_override: Dict | None = None,
    ):
        super().__init__()
        self.num_input_steps = num_input_steps
        self.num_pred_steps_train = num_pred_steps_train
        self.num_pred_steps_val_test = num_pred_steps_val_test
        self.batch_size = batch_size
        self.num_workers = num_workers
        self.prefetch_factor = prefetch_factor
        self.pin_memory = pin_memory

        # Get dataset in initialisation to have access to this attribute before method trainer.fit
        self.train_ds, self.val_ds, self.test_ds = get_datasets(
            dataset_name,
            num_input_steps,
            num_pred_steps_train,
            num_pred_steps_val_test,
            dataset_conf,
            config_override,
        )

    @property
    def len_train_dl(self):
        return len(
            self.train_ds.torch_dataloader(
                batch_size=self.batch_size,
                num_workers=self.num_workers,
                shuffle=False,
                prefetch_factor=self.prefetch_factor,
                pin_memory=self.pin_memory,
            )
        )

    @property
    def train_dataset_info(self) -> DatasetInfo:
        return self.train_ds.dataset_info

    @property
    def infer_ds(self):
        return self.test_ds

    def train_dataloader(self):
        return self.train_ds.torch_dataloader(
            batch_size=self.batch_size,
            num_workers=self.num_workers,
            shuffle=True,
            prefetch_factor=self.prefetch_factor,
            pin_memory=self.pin_memory,
        )

    def val_dataloader(self):
        return self.val_ds.torch_dataloader(
            batch_size=self.batch_size,
            num_workers=self.num_workers,
            shuffle=False,
            prefetch_factor=self.prefetch_factor,
            pin_memory=self.pin_memory,
        )

    def test_dataloader(self):
        return self.test_ds.torch_dataloader(
            batch_size=self.batch_size,
            num_workers=self.num_workers,
            shuffle=False,
            prefetch_factor=self.prefetch_factor,
            pin_memory=self.pin_memory,
        )

    def predict_dataloader(self):
        return self.test_ds.torch_dataloader(
            batch_size=self.batch_size,
            num_workers=self.num_workers,
            shuffle=False,
            prefetch_factor=self.prefetch_factor,
            pin_memory=self.pin_memory,
        )


@rank_zero_only
def rank_zero_init(model_kls, model_settings, statics: Statics):
    if hasattr(model_kls, "rank_zero_setup"):
        model_kls.rank_zero_setup(model_settings, statics.meshgrid)


class AutoRegressiveLightning(LightningModule):
    """
    Auto-regressive lightning module for predicting meteorological fields.
    """

    def __init__(
        self,
        # args linked from trainer and datamodule
        dataset_info,  # Don't put type hint here or CLI doesn't work
        len_train_loader: int,
        dataset_name: str = "dummy",
        dataset_conf: Path | None = None,  # TO DELETE ?
        num_input_steps: int = 1,
        num_pred_steps_train: int = 1,
        num_pred_steps_val_test: int = 1,
        batch_size: int = 2,
        # non-linked args
        model_name: Literal[tuple(model_registry.keys())] = "HalfUNet",
        model_conf: Path | None = None,
        lr: float = 1e-3,
        loss_name: Literal["mse", "mae"] = "mse",
        num_inter_steps: int = 1,
        training_strategy: Literal["diff_ar", "scaled_ar"] = "diff_ar",
        channels_last: bool = False,
        num_samples_to_plot: int = 1,
        optimizer: str = "Adam",  # name of the optimizer (adam, SGD)
        weight_decay: float = 0.001,  # 0.0001 à 0.1
        lr_scheduler: str = "cosine_scheduler",  # name of the scheduler (StepLR, OneCycleLR, cosine_scheduler)
        # useful if StepLR is used
        steplr_step_size: int = 10,  # LR=LR*gamma every num_epoch=step_size  (usually 5-20, must divide max_epoch)
        steplr_gamma: float = 0.1,
        *args,
        **kwargs,
    ):
        super().__init__(*args, **kwargs)
        self.dataset_name = dataset_name
        self.dataset_conf = dataset_conf
        self.dataset_info = dataset_info
        self.batch_size = batch_size
        self.model_conf = model_conf
        self.model_name = model_name
        self.lr = lr
        self.num_input_steps = num_input_steps
        self.num_pred_steps_train = num_pred_steps_train
        self.num_pred_steps_val_test = num_pred_steps_val_test
        self.num_inter_steps = num_inter_steps
        self.num_samples_to_plot = num_samples_to_plot
        self.training_strategy = training_strategy
        self.len_train_loader = len_train_loader
        self.channels_last = channels_last
        self.optimizer = optimizer
        self.weight_decay = weight_decay
        self.lr_scheduler = lr_scheduler
        self.steplr_step_size = steplr_step_size
        self.steplr_gamma = steplr_gamma

        if self.num_inter_steps > 1 and self.num_input_steps > 1:
            raise AttributeError(
                "It is not possible to have multiple input steps when num_inter_steps > 1."
                f"Get num_input_steps :{self.num_input_steps} and num_inter_steps: {self.num_inter_steps}"
            )
        ALLOWED_STRATEGIES = ("diff_ar", "scaled_ar")
        if self.training_strategy not in ALLOWED_STRATEGIES:
            raise AttributeError(
                f"Unknown strategy {self.training_strategy}, allowed strategies are {ALLOWED_STRATEGIES}"
            )

        self.save_hyperparameters()  # write hparams.yaml in save folder

        # Load static features for grid/data
        # We do not want to change dataset statics inplace
        # Otherwise their is some problem with transform_statics and parameters_saving
        # when relaoding from checkpoint
        statics = deepcopy(dataset_info.statics)
        # Init object of register_dict
        self.diff_stats = dataset_info.diff_stats
        self.stats = dataset_info.stats

        # Keeping track of grid shape
        self.grid_shape = statics.grid_shape
        # For example plotting
        self.plotted_examples = 0

        # For storing spatial loss maps during evaluation
        self.spatial_loss_maps = []

        # class variables to log loss during training, for tensorboad custom scalar
        self.training_step_losses = []
        self.validation_step_losses = []

        # Set model input/output grid features based on dataset tensor shapes
        num_grid_static_features = statics.grid_statics.dim_size("features")

        # Compute the number of input features for the neural network
        # Should be directly supplied by datasetinfo ?

        num_input_features = (
            num_input_steps * dataset_info.weather_dim
            + num_grid_static_features
            + dataset_info.forcing_dim
        )

        num_output_features = dataset_info.weather_dim

        model_kls, model_settings = get_model_kls_and_settings(model_name, model_conf)

        # All processes should wait until rank zero
        # has done the initialization (like creating a graph)
        rank_zero_init(model_kls, model_settings, statics)

        self.model, model_settings = build_model_from_settings(
            model_name,
            num_input_features,
            num_output_features,
            model_conf,
            statics.grid_shape,
        )
        if channels_last:
            self.model = self.model.to(memory_format=torch.channels_last)

        # We transform and register the statics after the model has been set up
        # This change the dimension of all statics
        if self.model.model_type == ModelType.GRAPH:
            # Graph model, we flatten the statics spatial dims
            statics.grid_statics.flatten_("ngrid", 0, 1)
            statics.border_mask = statics.border_mask.flatten(0, 1)
            statics.interior_mask = statics.interior_mask.flatten(0, 1)

        # Register interior and border mask.
        statics.register_buffers(self)

        self.num_spatial_dims = statics.grid_statics.num_spatial_dims

        self.register_buffer(
            "grid_static_features",
            expand_to_batch(statics.grid_statics.tensor, batch_size),
            persistent=False,
        )
        # We need to instantiate the loss after statics had been transformed.
        # Indeed, the statics used should be in the right dimensions.
        # MSE loss, need to do reduction ourselves to get proper weighting
        if loss_name == "mse":
            self.loss = WeightedLoss("MSELoss", reduction="none")
        elif loss_name == "mae":
            self.loss = WeightedLoss("L1Loss", reduction="none")
        else:
            raise TypeError(f"Unknown loss function: {loss_name}")
        self.loss.prepare(self, statics.interior_mask, dataset_info)

        exp_summary(self)

    def setup(self, stage=None):
        self.configure_optimizers()
        self.logger.log_hyperparams(self.hparams, metrics={"val_mean_loss": 0.0})
        if self.logging_enabled:
            self.save_path = Path(self.trainer.logger.log_dir)
            max_pred_step = self.num_pred_steps_val_test - 1
            self.rmse_psd_plot_metric = MetricPSDVar(pred_step=max_pred_step)
            self.psd_plot_metric = MetricPSDK(self.save_path, pred_step=max_pred_step)
            self.acc_metric = MetricACC(self.dataset_info)

    @property
    def logging_enabled(self):
        """
        Check if logging is enabled
        """
        return self.trainer.logger.log_dir

    @property
    def dtype(self):
        """
        Return the appropriate torch dtype for the desired precision in hparams.
        """
        return str_to_dtype[self.trainer.precision]

    def print_summary_model(self):
        self.dataset_info.summary()
        print(f"Number of input_steps : {self.num_input_steps}")
        print(f"Number of pred_steps (training) : {self.num_pred_steps_train}")
        print(f"Number of pred_steps (test/val) : {self.num_pred_steps_val_test}")
        print(f"Number of intermediary steps :{self.num_inter_steps}")
        print(f"Training strategy :{self.training_strategy}")
        print(
            f"Model step duration : {self.dataset_info.step_duration /self.num_inter_steps}"
        )
        print(f"Model conf {self.model_conf}")
        print("---------------------")
        print(f"Loss {self.loss}")
        print(f"Batch size {self.batch_size}")
        print(f"Learning rate {self.lr}")
        print("---------------------------")

    @rank_zero_only
    def inspect_tensors(self):
        """
        Prints all tensor parameters and buffers
        of the model with name, shape and dtype.
        """
        # trainable parameters
        for name, param in self.named_parameters():
            print(name, param.shape, param.dtype)
        # buffers
        for name, buffer in self.named_buffers():
            print(name, buffer.shape, buffer.dtype)

    @rank_zero_only
    def log_hparams_tb(self):
        if self.logging_enabled and self.logger:
            # Save model & dataset conf as files
            if self.dataset_conf is not None:
                shutil.copyfile(self.dataset_conf, self.save_path / "dataset_conf.json")
            if self.model_conf is not None:
                shutil.copyfile(self.model_conf, self.save_path / "model_conf.json")
            # Write commit and state of git repo in log file
            dest_git_log = self.save_path / "git_log.txt"
            out_log = (
                subprocess.check_output(["git", "log", "-n", "1"])
                .strip()
                .decode("utf-8")
            )
            out_status = (
                subprocess.check_output(["git", "status"]).strip().decode("utf-8")
            )
            with open(dest_git_log, "w") as f:
                f.write(out_log)
                f.write(out_status)

    def on_fit_start(self):
        self.log_hparams_tb()

<<<<<<< HEAD
=======
    def configure_optimizers(self):
        if self.optimizer == "AdamW":
            optimizer = torch.optim.AdamW(
                self.parameters(), lr=self.lr, weight_decay=self.weight_decay
            )
        elif self.optimizer == "SGD":
            optimizer = torch.optim.SGD(
                self.parameters(), lr=self.lr, weight_decay=self.weight_decay
            )
        else:
            print("Invalid optimizer.  See --help")

        if self.lr_scheduler == "StepLR":
            scheduler = torch.optim.lr_scheduler.StepLR(
                optimizer, step_size=self.steplr_step_size, gamma=self.steplr_gamma
            )
        elif self.lr_scheduler == "OneCycleLR":
            scheduler = torch.optim.lr_scheduler.OneCycleLR(
                optimizer,
                max_lr=1,
                epochs=self.trainer.max_epoch,
                steps_per_epoch=self.len_train_loader,
            )
        elif self.lr_scheduler == "cosine_scheduler":
            scheduler = get_cosine_schedule_with_warmup(
                optimizer,
                num_warmup_steps=1000,
                num_training_steps=self.len_train_loader * self.trainer.max_epochs,
            )
        else:
            return optimizer

        return [optimizer], [scheduler]
>>>>>>> b8e6de66

    def _next_x(
        self, batch: ItemBatch, prev_states: NamedTensor, step_idx: int
    ) -> torch.Tensor:
        """
        Build the next x input for the model at timestep step_idx using the :
        - previous states
        - forcing
        - static features
        """
        forcing = batch.forcing.select_dim("timestep", step_idx, bare_tensor=False)
        x = torch.cat(
            [
                prev_states.select_dim("timestep", idx)
                for idx in range(batch.num_input_steps)
            ]
            + [self.grid_static_features[: batch.batch_size], forcing.tensor],
            dim=forcing.dim_index("features"),
        )
        return x

    def _step_diffs(
        self, feature_names: List[str], device: torch.device
    ) -> Tuple[torch.Tensor, torch.Tensor]:
        """
        Get the mean and std of the differences between two consecutive states on the desired device.
        """
        step_diff_std = self.diff_stats.to_list("std", feature_names).to(
            device,
            non_blocking=True,
        )
        step_diff_mean = self.diff_stats.to_list("mean", feature_names).to(
            device, non_blocking=True
        )
        return step_diff_std, step_diff_mean

    def _strategy_params(self) -> Tuple[bool, bool, int]:
        """
        Return the parameters for the desired strategy:
        - force_border
        - scale_y
        - num_inter_steps
        """
        force_border: bool = True if self.training_strategy == "scaled_ar" else False
        scale_y: bool = True if self.training_strategy == "scaled_ar" else False
        # raise if mismatch between strategy and num_inter_steps
        if self.training_strategy == "diff_ar":
            if self.num_inter_steps != 1:
                raise ValueError(
                    "Diff AR strategy requires exactly 1 intermediary step."
                )

        return force_border, scale_y, self.num_inter_steps

    def common_step(
        self, batch: ItemBatch, inference: bool = False
    ) -> Tuple[NamedTensor, NamedTensor]:
        """
        Handling autocast subtelty for mixed precision on GPU and CPU (only bf16 for the later).
        """
        if torch.cuda.is_available():
            with torch.cuda.amp.autocast(dtype=self.dtype):
                return self._common_step(batch, inference)
        else:
            if not inference and "bf16" in self.trainer.precision:
                with torch.cpu.amp.autocast(dtype=self.dtype):
                    return self._common_step(batch, inference)
            else:
                return self._common_step(batch, inference)

    def _common_step(
        self, batch: ItemBatch, inference: bool = False
    ) -> Tuple[NamedTensor, NamedTensor]:
        """
        Two Autoregressive strategies are implemented here for train, val, test and inference:
        - scaled_ar:
            * Boundary forcing with y_true/true_state
            * Scaled Differential update next_state = prev_state + y * std + mean
            * Intermediary steps for which we have no y_true data

        - diff_ar:
            * No Boundary forcing
            * Differential update next_state = prev_state + y
            * No Intermediary steps

        Derived/Inspired from https://github.com/joeloskarsson/neural-lam/

        In inference mode, we assume batch.outputs is None and we disable output based border forcing.
        """
        force_border, scale_y, num_inter_steps = self._strategy_params()
        # Right now we postpone that we have a single input/output/forcing

        self.original_shape = None

        if self.model.model_type == ModelType.GRAPH:
            # Stack original shape to reshape later
            self.original_shape = batch.inputs.tensor.shape
            # Graph model, we flatten the batch spatial dims
            batch.inputs.flatten_("ngrid", *batch.inputs.spatial_dim_idx)

            if not inference:
                batch.outputs.flatten_("ngrid", *batch.outputs.spatial_dim_idx)

            batch.forcing.flatten_("ngrid", *batch.forcing.spatial_dim_idx)

        prev_states = batch.inputs
        prediction_list = []

        # Here we do the autoregressive prediction looping
        # for the desired number of ar steps.
        for i in range(batch.num_pred_steps):
            if not inference:
                border_state = batch.outputs.select_dim("timestep", i)

            if scale_y:
                step_diff_std, step_diff_mean = self._step_diffs(
                    (
                        self.output_feature_names
                        if inference
                        else batch.outputs.feature_names
                    ),
                    prev_states.device,
                )

            # Intermediary steps for which we have no y_true data
            # Should be greater or equal to 1 (otherwise nothing is done).
            for k in range(num_inter_steps):
                x = self._next_x(batch, prev_states, i)
                # Graph (B, N_grid, d_f) or Conv (B, N_lat,N_lon d_f)
                if self.channels_last:
                    x = x.to(memory_format=torch.channels_last)

                # Here we adapt our tensors to the order of dimensions of CNNs and ViTs
                if self.model.features_second:
                    x = features_last_to_second(x)
                    y = self.model(x)
                    y = features_second_to_last(y)
                else:
                    y = self.model(x)

                # We update the latest of our prev_states with the network output
                if scale_y:
                    predicted_state = (
                        # select the last timestep
                        prev_states.select_dim("timestep", -1)
                        + y * step_diff_std
                        + step_diff_mean
                    )
                else:
                    predicted_state = prev_states.select_dim("timestep", -1) + y

                # Overwrite border with true state
                # Force it to true state for all intermediary step
                if not inference and force_border:
                    new_state = (
                        self.border_mask * border_state
                        + self.interior_mask * predicted_state
                    )
                else:
                    new_state = predicted_state

                # Only update the prev_states if we are not at the last step
                if i < batch.num_pred_steps - 1 or k < num_inter_steps - 1:
                    # Update input states for next iteration: drop oldest, append new_state
                    timestep_dim_index = batch.inputs.dim_index("timestep")
                    new_prev_states_tensor = torch.cat(
                        [
                            # Drop the oldest timestep (select all but the first)
                            prev_states.index_select_dim(
                                "timestep",
                                range(1, prev_states.dim_size("timestep")),
                            ),
                            # Add the timestep dimension to the new state
                            new_state.unsqueeze(timestep_dim_index),
                        ],
                        dim=timestep_dim_index,
                    )

                    # Make a new NamedTensor with the same dim and
                    # feature names as the original prev_states
                    prev_states = NamedTensor.new_like(
                        new_prev_states_tensor, prev_states
                    )
            # Append prediction to prediction list only "normal steps"
            prediction_list.append(new_state)

        prediction = torch.stack(
            prediction_list, dim=1
        )  # Stacking is done on time step. (B, pred_steps, N_grid, d_f) or (B, pred_steps, N_lat, N_lon, d_f)

        # In inference mode we use a "trained" module which MUST have the output feature names
        # and the output dim names attributes set.
        if inference:
            pred_out = NamedTensor(
                prediction.type(self.output_dtype),
                self.output_dim_names,
                self.output_feature_names,
            )
        else:
            pred_out = NamedTensor.new_like(
                prediction.type_as(batch.outputs.tensor), batch.outputs
            )
        return pred_out, batch.outputs

    def on_train_start(self):
        self.train_plotters = []

    def _shared_epoch_end(self, outputs: List[torch.Tensor], label: str) -> None:
        """Computes and logs the averaged metrics at the end of an epoch.
        Step shared by training and validation epochs.
        """
        if self.logging_enabled:
            avg_loss = torch.stack([x for x in outputs]).mean()
            tb = self.logger.experiment
            tb.add_scalar(f"mean_loss_epoch/{label}", avg_loss, self.current_epoch)

    def training_step(self, batch: ItemBatch, batch_idx: int) -> torch.Tensor:
        """
        Train on single batch
        """

        # we save the feature names at the first batch
        # to check at inference time if the feature names are the same
        # also useful to build NamedTensor outputs with same feature and dim names
        if batch_idx == 0:
            self.input_feature_names = batch.inputs.feature_names
            self.output_feature_names = batch.outputs.feature_names
            self.output_dim_names = batch.outputs.names
            self.output_dtype = batch.outputs.tensor.dtype

        prediction, target = self.common_step(batch)
        # Compute loss: mean over unrolled times and batch
        batch_loss = torch.mean(self.loss(prediction, target))

        self.training_step_losses.append(batch_loss)

        # Notify every plotters
        if self.logging_enabled:
            for plotter in self.train_plotters:
                plotter.update(self, prediction=self.prediction, target=self.target)

        return batch_loss

    def on_save_checkpoint(self, checkpoint):
        """
        We store our feature and dim names in the checkpoint
        """
        checkpoint["input_feature_names"] = self.input_feature_names
        checkpoint["output_feature_names"] = self.output_feature_names
        checkpoint["output_dim_names"] = self.output_dim_names
        checkpoint["output_dtype"] = self.output_dtype

    def on_load_checkpoint(self, checkpoint):
        """
        We load our feature and dim names from the checkpoint
        """
        self.input_feature_names = checkpoint["input_feature_names"]
        self.output_feature_names = checkpoint["output_feature_names"]
        self.output_dim_names = checkpoint["output_dim_names"]
        self.output_dtype = checkpoint["output_dtype"]

    def predict_step(self, batch: ItemBatch, batch_idx: int) -> torch.Tensor:
        """
        Check if the feature names are the same as the one used during training
        and make a prediction.
        """
        if batch_idx == 0:
            if self.input_feature_names != batch.inputs.feature_names:
                raise ValueError(
                    f"Input Feature names mismatch between training and inference. "
                    f"Training: {self.input_feature_names}, Inference: {batch.inputs.feature_names}"
                )
        return self.forward(batch)

    def forward(self, x: ItemBatch) -> NamedTensor:
        """
        Forward pass of the model
        """
        return self.common_step(x, inference=True)[0]

    def on_train_epoch_end(self):
        outputs = self.training_step_losses
        self._shared_epoch_end(outputs, "train")
        self.training_step_losses.clear()  # free memory

    def on_train_end(self):
        if self.mlflow_logger:

            # Get random sample to infer the signature of the model
            dataloader = self.trainer.datamodule.test_dataloader()
            data = next(iter(dataloader))
            signature = infer_signature(
                data.inputs.tensor.detach().numpy(),
                data.outputs.tensor.detach().numpy(),
            )

            # Manually log the trained model in Mlflow style with its signature
            run_id = self.mlflow_logger.version
            with mlflow.start_run(run_id=run_id):
                mlflow.pytorch.log_model(
                    pytorch_model=self.trainer.model,
                    artifact_path="model",
                    signature=signature,
                )

    def on_validation_start(self):
        """
        Add some plots when starting validation
        """
        if self.logging_enabled:
            l1_loss = ScaledLoss("L1Loss", reduction="none")
            l1_loss.prepare(self, self.interior_mask, self.dataset_info)
            metrics = {"mae": l1_loss}
            self.valid_plotters = [
                StateErrorPlot(metrics, prefix="Validation"),
                PredictionTimestepPlot(
                    num_samples_to_plot=1,
                    num_features_to_plot=4,
                    prefix="Validation",
                    save_path=self.save_path,
                ),
                PredictionEpochPlot(
                    num_samples_to_plot=1,
                    num_features_to_plot=4,
                    prefix="Validation",
                    save_path=self.save_path,
                ),
            ]

    def _shared_val_test_step(self, batch: ItemBatch, batch_idx, label: str):
        with torch.no_grad():
            prediction, target = self.common_step(batch)

        time_step_loss = torch.mean(self.loss(prediction, target), dim=0)
        mean_loss = torch.mean(time_step_loss)

        if self.logging_enabled:
            # Log loss per timestep
            loss_dict = {
                f"timestep_losses/{label}_step_{step}": time_step_loss[step]
                for step in range(time_step_loss.shape[0])
            }
            self.log_dict(loss_dict, on_epoch=True, sync_dist=True)
            self.log(
                f"{label}_mean_loss",
                mean_loss,
                on_epoch=True,
                sync_dist=True,
                prog_bar=(label == "val"),
            )
        return prediction, target, mean_loss

    def validation_step(self, batch: ItemBatch, batch_idx):
        """
        Run validation on single batch
        """
        prediction, target, mean_loss = self._shared_val_test_step(
            batch, batch_idx, "val"
        )
        self.validation_step_losses.append(mean_loss)

        self.val_mean_loss = mean_loss

        if self.logging_enabled:
            # Notify every plotters
            if self.current_epoch % PLOT_PERIOD == 0:
                for plotter in self.valid_plotters:
                    plotter.update(self, prediction=prediction, target=target)
            self.psd_plot_metric.update(prediction, target, self.original_shape)
            self.rmse_psd_plot_metric.update(prediction, target, self.original_shape)
            self.acc_metric.update(prediction, target)

    def on_validation_epoch_end(self):
        """
        Compute val metrics at the end of val epoch
        """

        if self.logging_enabled:
            # Get dict of metrics' results
            dict_metrics = dict()
            dict_metrics.update(self.psd_plot_metric.compute())
            dict_metrics.update(self.rmse_psd_plot_metric.compute())
            dict_metrics.update(self.acc_metric.compute())
            for name, elmnt in dict_metrics.items():
                if isinstance(elmnt, matplotlib.figure.Figure):
                    # Tensorboard logger
                    self.logger.experiment.add_figure(
                        f"{name}", elmnt, self.current_epoch
                    )
                    # If MLFlowLogger activated
                    if self.mlflow_logger:
                        run_id = self.mlflow_logger.version
                        self.mlflow_logger.experiment.log_figure(
                            run_id=run_id,
                            figure=elmnt,
                            artifact_file=f"figures/{name}.png",
                        )
                elif isinstance(elmnt, torch.Tensor):
                    self.log_dict(
                        {name: elmnt},
                        prog_bar=False,
                        on_step=False,
                        on_epoch=True,
                        sync_dist=True,
                    )

        outputs = self.validation_step_losses
        self._shared_epoch_end(outputs, "validation")

        # free memory
        self.validation_step_losses.clear()

        if self.logging_enabled:
            # Notify every plotters
            if self.current_epoch % PLOT_PERIOD == 0:
                for plotter in self.valid_plotters:
                    plotter.on_step_end(self, label="Valid")

    def on_test_start(self):
        """
        Attach observer when starting test
        """
        if self.logging_enabled:
            metrics = {}
            for torch_loss, alias in ("L1Loss", "mae"), ("MSELoss", "rmse"):
                loss = ScaledLoss(torch_loss, reduction="none")
                loss.prepare(self, self.interior_mask, self.dataset_info)
                metrics[alias] = loss

            self.test_plotters = [
                StateErrorPlot(metrics, save_path=self.save_path),
                SpatialErrorPlot(),
                PredictionTimestepPlot(
                    num_samples_to_plot=self.num_samples_to_plot,
                    num_features_to_plot=4,
                    prefix="Test",
                    save_path=self.save_path,
                ),
            ]

    def test_step(self, batch: ItemBatch, batch_idx):
        """
        Run test on single batch
        """
        prediction, target, _ = self._shared_val_test_step(batch, batch_idx, "test")

        if self.logging_enabled:
            # Notify plotters & metrics
            for plotter in self.test_plotters:
                plotter.update(self, prediction=prediction, target=target)

            self.acc_metric.update(prediction, target)
            self.psd_plot_metric.update(prediction, target, self.original_shape)
            self.rmse_psd_plot_metric.update(prediction, target, self.original_shape)

    @cached_property
    def interior_2d(self) -> torch.Tensor:
        """
        Get the interior mask as a 2d mask.
        Usefull when stored as 1D in statics.
        """
        if self.num_spatial_dims == 1:
            return einops.rearrange(
                self.interior_mask, "(x y) h -> x y h", x=self.grid_shape[0]
            )
        return self.interior_mask

    def on_test_epoch_end(self):
        """
        Compute test metrics and make plots at the end of test epoch.
        """
        if self.logging_enabled:
            dict_metrics = {}
            dict_metrics.update(self.psd_plot_metric.compute(prefix="test"))
            dict_metrics.update(self.rmse_psd_plot_metric.compute(prefix="test"))
            dict_metrics.update(self.acc_metric.compute(prefix="test"))

            for name, elmnt in dict_metrics.items():
                if isinstance(elmnt, matplotlib.figure.Figure):
                    # Tensorboard logger
                    self.logger.experiment.add_figure(
                        f"{name}", elmnt, self.current_epoch
                    )
                    # If MLFlowLogger activated
                    if self.mlflow_logger:
                        run_id = self.mlflow_logger.version
                        self.mlflow_logger.experiment.log_figure(
                            run_id=run_id,
                            figure=elmnt,
                            artifact_file=f"figures/{name}.png",
                        )
                elif isinstance(elmnt, torch.Tensor):
                    self.log_dict(
                        {name: elmnt},
                        prog_bar=False,
                        on_step=False,
                        on_epoch=True,
                        sync_dist=True,
                    )

            # Notify plotters that the test epoch end
            for plotter in self.test_plotters:
                plotter.on_step_end(self, label="Test")

    @cached_property
    def mlflow_logger(self) -> Union[MLFlowLogger, None]:
        """
        Get the MLFlowLogger if it has been set.
        """
        return next(
            iter([o for o in self.loggers if isinstance(o, MLFlowLogger)]), None
        )


@rank_zero_only
def exp_summary(model: AutoRegressiveLightning):
    model.print_summary_model()
    summary(model.model)<|MERGE_RESOLUTION|>--- conflicted
+++ resolved
@@ -374,42 +374,6 @@
     def on_fit_start(self):
         self.log_hparams_tb()
 
-<<<<<<< HEAD
-=======
-    def configure_optimizers(self):
-        if self.optimizer == "AdamW":
-            optimizer = torch.optim.AdamW(
-                self.parameters(), lr=self.lr, weight_decay=self.weight_decay
-            )
-        elif self.optimizer == "SGD":
-            optimizer = torch.optim.SGD(
-                self.parameters(), lr=self.lr, weight_decay=self.weight_decay
-            )
-        else:
-            print("Invalid optimizer.  See --help")
-
-        if self.lr_scheduler == "StepLR":
-            scheduler = torch.optim.lr_scheduler.StepLR(
-                optimizer, step_size=self.steplr_step_size, gamma=self.steplr_gamma
-            )
-        elif self.lr_scheduler == "OneCycleLR":
-            scheduler = torch.optim.lr_scheduler.OneCycleLR(
-                optimizer,
-                max_lr=1,
-                epochs=self.trainer.max_epoch,
-                steps_per_epoch=self.len_train_loader,
-            )
-        elif self.lr_scheduler == "cosine_scheduler":
-            scheduler = get_cosine_schedule_with_warmup(
-                optimizer,
-                num_warmup_steps=1000,
-                num_training_steps=self.len_train_loader * self.trainer.max_epochs,
-            )
-        else:
-            return optimizer
-
-        return [optimizer], [scheduler]
->>>>>>> b8e6de66
 
     def _next_x(
         self, batch: ItemBatch, prev_states: NamedTensor, step_idx: int
