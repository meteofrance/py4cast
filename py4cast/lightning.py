--- conflicted
+++ resolved
@@ -398,16 +398,11 @@
     def configure_optimizers(self) -> torch.optim.Optimizer:
         lr = self.hparams["lr"]
         opt = torch.optim.AdamW(self.parameters(), lr=lr, betas=(0.9, 0.95))
-<<<<<<< HEAD
         if self.opt_state:
             opt.load_state_dict(self.opt_state)
 
         if self.hparams["use_lr_scheduler"]:
             len_loader = self.hparams["len_train_loader"] // LR_SCHEDULER_PERIOD
-=======
-        if self.hparams["hparams"].use_lr_scheduler:
-            len_loader = self.hparams["hparams"].len_train_loader // LR_SCHEDULER_PERIOD
->>>>>>> ef9635e6
             epochs = self.trainer.max_epochs
             lr_scheduler = get_cosine_schedule_with_warmup(
                 opt, 1000 // LR_SCHEDULER_PERIOD, len_loader * epochs
