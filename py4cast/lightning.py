--- conflicted
+++ resolved
@@ -206,47 +206,6 @@
                 f"Unknown strategy {self.training_strategy}, allowed strategies are {ALLOWED_STRATEGIES}"
             )
 
-<<<<<<< HEAD
-    def summary(self):
-        self.dataset_info.summary()
-        print(f"Number of input_steps : {self.num_input_steps}")
-        print(f"Number of pred_steps (training) : {self.num_pred_steps_train}")
-        print(f"Number of pred_steps (test/val) : {self.num_pred_steps_val_test}")
-        print(f"Number of intermediary steps :{self.num_inter_steps}")
-        print(f"Training strategy :{self.training_strategy}")
-        print(
-            f"Model step duration : {self.dataset_info.pred_step /self.num_inter_steps}"
-        )
-        print(f"Model conf {self.model_conf}")
-        print("---------------------")
-        print(f"Loss {self.loss}")
-        print(f"Batch size {self.batch_size}")
-        print(f"Learning rate {self.lr}")
-        print("---------------------------")
-
-
-@rank_zero_only
-def rank_zero_init(model_kls, model_settings, statics: Statics):
-    if hasattr(model_kls, "rank_zero_setup"):
-        model_kls.rank_zero_setup(model_settings, statics.meshgrid)
-
-
-@rank_zero_only
-def exp_summary(hparams: ArLightningHyperParam, model: nn.Module):
-    hparams.summary()
-    summary(model)
-
-
-class AutoRegressiveLightning(pl.LightningModule):
-    """
-    Auto-regressive lightning module for predicting meteorological fields.
-    """
-
-    def __init__(self, hparams: ArLightningHyperParam, *args, **kwargs):
-        super().__init__(*args, **kwargs)
-
-=======
->>>>>>> 16e4ac39
         self.save_hyperparameters()  # write hparams.yaml in save folder
 
         # Load static features for grid/data
