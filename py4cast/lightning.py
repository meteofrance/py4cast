--- conflicted
+++ resolved
@@ -298,19 +298,11 @@
     def setup(self, stage=None):
         self.configure_optimizers()
         self.logger.log_hyperparams(self.hparams, metrics={"val_mean_loss": 0.0})
-<<<<<<< HEAD
+        self.save_path = Path(self.trainer.logger.log_dir)
         max_pred_step = self.num_pred_steps_val_test - 1
         self.rmse_psd_plot_metric = MetricPSDVar(pred_step=max_pred_step)
         self.psd_plot_metric = MetricPSDK(self.save_path, pred_step=max_pred_step)
         self.acc_metric = MetricACC(self.dataset_info)
-=======
-        if self.logging_enabled:
-            max_pred_step = self.num_pred_steps_val_test - 1
-            self.save_path = Path(self.trainer.logger.log_dir)
-            self.rmse_psd_plot_metric = MetricPSDVar(pred_step=max_pred_step)
-            self.psd_plot_metric = MetricPSDK(self.save_path, pred_step=max_pred_step)
-            self.acc_metric = MetricACC(self.dataset_info)
->>>>>>> 081f0a38
 
     @property
     def dtype(self):
@@ -374,7 +366,6 @@
     def on_fit_start(self):
         self.log_hparams_tb()
 
-
     def configure_optimizers(self):
         if self.optimizer == "Adam":
             optimizer = torch.optim.Adam(self.parameters(), lr=self.lr, weight_decay=self.weight_decay)
@@ -635,15 +626,6 @@
 
         return batch_loss
 
-<<<<<<< HEAD
-=======
-    @property
-    def logging_enabled(self):
-        """
-        Check if logging is enabled
-        """
-        return (not self.no_log) and (self.trainer.logger.log_dir)
->>>>>>> 081f0a38
 
     def on_save_checkpoint(self, checkpoint):
         """
