--- conflicted
+++ resolved
@@ -21,7 +21,6 @@
 )
 from mlflow.models.signature import infer_signature
 from torchinfo import summary
-from transformers.optimization import get_cosine_with_min_lr_schedule_with_warmup
 
 from py4cast.datasets import get_datasets
 from py4cast.datasets.base import DatasetInfo, ItemBatch, NamedTensor, Statics
@@ -156,14 +155,11 @@
         channels_last: bool = False,
         io_conf: Path | None = None,
         mask_ratio: float = 0,
-<<<<<<< HEAD
         mask_on_nan: bool = False,
-=======
         learning_rate: float = 1e-4,
         min_learning_rate: float = 1e-6,
         num_warmup_steps: int = 0,
         betas: tuple = (0.9, 0.999),
->>>>>>> 7b2ef5ad
         *args,
         **kwargs,
     ):
@@ -184,14 +180,7 @@
         self.channels_last = channels_last
         self.io_conf = io_conf
         self.mask_ratio = mask_ratio
-<<<<<<< HEAD
         self.mask_on_nan = mask_on_nan
-=======
-        self.learning_rate = learning_rate
-        self.min_learning_rate = min_learning_rate
-        self.num_warmup_steps = num_warmup_steps
-        self.betas = betas
->>>>>>> 7b2ef5ad
 
         if self.training_strategy == "downscaling_only":
             print(
@@ -210,8 +199,6 @@
             )
 
         self.save_hyperparameters()  # write hparams.yaml in save folder
-        self.hparams["dataset_info"] = dataset_info
-        self.hparams["infer_ds"] = infer_ds
 
         # Load static features for grid/data
         # We do not want to change dataset statics inplace
@@ -302,8 +289,8 @@
     #############################################################
 
     def setup(self, stage=None):
-        if self.logging_enabled:
-            self.logger.log_hyperparams(self.hparams)
+        self.logger.log_hyperparams(self.hparams, metrics={"val_mean_loss": 0.0})
+        if self.logging_enabled:
             self.save_path = Path(self.trainer.log_dir)
             max_pred_step = self.num_pred_steps_val_test - 1
             self.rmse_psd_plot_metric = MetricPSDVar(pred_step=max_pred_step)
@@ -425,33 +412,6 @@
     def on_fit_start(self):
         self.log_hparams_tb()
         self.print_summary_model()
-
-    def configure_optimizers(self):
-        """
-        Configure the optimizer and scheduler
-        """
-        optimizer = torch.optim.AdamW(
-            self.parameters(),
-            lr=self.hparams.learning_rate,
-            betas=self.hparams.betas,
-        )
-
-        # Scheduler
-        scheduler = get_cosine_with_min_lr_schedule_with_warmup(
-            optimizer,
-            num_warmup_steps=self.hparams.num_warmup_steps,
-            num_training_steps=self.trainer.estimated_stepping_batches,
-            min_lr=self.hparams.min_learning_rate,
-        )
-
-        return {
-            "optimizer": optimizer,
-            "lr_scheduler": {
-                "scheduler": scheduler,
-                "interval": "step",
-                "frequency": 1,
-            },
-        }
 
     #############################################################
     #                          FORWARD                          #
@@ -778,7 +738,7 @@
         if self.logging_enabled:
             avg_loss = torch.stack([x for x in outputs]).mean()
             tb = self.logger.experiment
-            tb.add_scalar("mean_loss_epoch/train", avg_loss, self.global_step)
+            tb.add_scalar("mean_loss_epoch/train", avg_loss, self.current_epoch)
             self.training_step_losses.clear()  # free memory
 
     def on_train_end(self):
@@ -849,7 +809,7 @@
         if self.logging_enabled:
             # Log loss per timestep
             loss_dict = {
-                f"timestep_losses/val_step_{step}": time_step_loss[step]
+                "timestep_losses/val_step_{step}": time_step_loss[step]
                 for step in range(time_step_loss.shape[0])
             }
             self.log_dict(loss_dict, on_epoch=True, sync_dist=True)
@@ -932,7 +892,7 @@
         if self.logging_enabled:
             avg_loss = torch.stack([x for x in outputs]).mean()
             tb = self.logger.experiment
-            tb.add_scalar("mean_loss_epoch/validation", avg_loss, self.global_step)
+            tb.add_scalar("mean_loss_epoch/validation", avg_loss, self.current_epoch)
         # free memory
         self.validation_step_losses.clear()
 
@@ -1084,31 +1044,18 @@
         # Remove batch dimension
         if preds.tensor.shape[0] != 1:
             raise ValueError(
-                f"Prediction should have a batch dimension of 1 instead of {preds.tensor.shape[0]}"
+                f"Prediction should have a batch dimension of 1 instead of { preds.tensor.shape[0]}"
             )
         preds.flatten_("timestep", 0, 1)
-
-        # Unnormalize data
-        for feature_name in preds.feature_names:
-            means = torch.asarray(self.stats[feature_name]["mean"])
-            std = torch.asarray(self.stats[feature_name]["std"])
-            preds.tensor[:, :, :, preds.feature_names_to_idx[feature_name]] *= std
-            preds.tensor[:, :, :, preds.feature_names_to_idx[feature_name]] += means
 
         # Save gribs if a io config file is given
         if not (self.io_conf is None):
-            print("Writing gribs...")
-            self.grib_writing(preds, batch_idx)
-
+            # Save the prediction of the first sample of the dataloader as a grib
+            if batch_idx == 0:
+                self.grib_writing(preds)
         return preds
 
-    def grib_writing(self, preds: NamedTensor, batch_idx: int):
-        """
-        Write grib at the path define by the io_conf.
-        Args:
-            pred (NamedTensor): the output tensor (pred)
-            batch_idx: the batch_idx is used to compute the runtime hour of the prediction
-        """
+    def grib_writing(self, preds):
         with open(self.io_conf, "r") as f:
             save_settings = GribSavingSettings(**json.load(f))
             ph = len(save_settings.output_fmt.split("{}")) - 1
@@ -1121,5 +1068,5 @@
                 )
 
         save_named_tensors_to_grib(
-            preds, self.infer_ds, self.infer_ds.sample_list[batch_idx], save_settings
+            preds, self.infer_ds, self.infer_ds.sample_list[0], save_settings
         )