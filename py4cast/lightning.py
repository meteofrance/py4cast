import getpass
import shutil
import subprocess
from copy import deepcopy
from dataclasses import dataclass
from functools import cached_property
from pathlib import Path
from typing import Dict, List, Tuple, Union

import einops
import lightning as pl
import matplotlib
import torch
from lightning.pytorch.loggers import MLFlowLogger
from lightning.pytorch.utilities import rank_zero_only
from torch import nn
from torchinfo import summary
from transformers import get_cosine_schedule_with_warmup

from py4cast.datasets import get_datasets
from py4cast.datasets.base import (
    DatasetInfo,
    ItemBatch,
    NamedTensor,
    TorchDataloaderSettings,
)
from py4cast.losses import ScaledLoss, WeightedLoss
from py4cast.metrics import MetricACC, MetricPSDK, MetricPSDVar
from py4cast.models import build_model_from_settings, get_model_kls_and_settings
from py4cast.models.base import expand_to_batch
from py4cast.plots import (
    PredictionEpochPlot,
    PredictionTimestepPlot,
    SpatialErrorPlot,
    StateErrorPlot,
)
from py4cast.utils import str_to_dtype

# learning rate scheduling period in steps (update every nth step)
LR_SCHEDULER_PERIOD: int = 10

# PNG plots period in epochs. Plots are made, logged and saved every nth epoch.
PLOT_PERIOD: int = 10


@dataclass
class PlDataModule(pl.LightningDataModule):
    """
    DataModule to encapsulate data splits and data loading.
    """

    dataset: str
    num_input_steps: int
    num_pred_steps_train: int
    num_pred_steps_val_test: int
    batch_size: int
    num_workers: int
    prefetch_factor: Union[int, None]
    pin_memory: bool
    persistent_workers: bool

    dataset_conf: Union[str, None] = None
    config_override: Union[Dict, None] = None

    def __post_init__(self):
        super().__init__()

        # Instantiate dataloader settings
        self.dl_settings = TorchDataloaderSettings(
            self.batch_size,
            self.num_workers,
            self.pin_memory,
            self.prefetch_factor,
            self.persistent_workers,
        )

        # Get dataset in initialisation to have access to this attribute before method trainer.fit
        self.train_ds, self.val_ds, self.test_ds = get_datasets(
            self.dataset,
            self.num_input_steps,
            self.num_pred_steps_train,
            self.num_pred_steps_val_test,
            self.dataset_conf,
            self.config_override,
        )

    @property
    def len_train_dl(self):
        # used to compute the total number of training step to get a warm up for lr
        return len(self.train_ds.torch_dataloader(self.dl_settings))

    @property
    def train_dataset_info(self):
        return self.train_ds.dataset_info

    @property
    def infer_ds(self):
        return self.test_ds

    def train_dataloader(self):
        return self.train_ds.torch_dataloader(self.dl_settings)

    def val_dataloader(self):
        return self.val_ds.torch_dataloader(self.dl_settings)

    def test_dataloader(self):
        return self.test_ds.torch_dataloader(self.dl_settings)

    def predict_dataloader(self):
        return self.test_ds.torch_dataloader(self.dl_settings)


@dataclass
class ArLightningHyperParam:
    """
    Settings and hyperparameters for the lightning AR model.
    """

    dataset_info: DatasetInfo
    dataset_name: str
    dataset_conf: str
    batch_size: int

    model_conf: Union[str, None] = None
    model_name: str = "halfunet"

    lr: float = 0.1
    loss: str = "mse"

    num_input_steps: int = 2
    num_pred_steps_train: int = 2
    num_pred_steps_val_test: int = 2
    num_inter_steps: int = 1  # Number of intermediary steps (without any data)

    num_samples_to_plot: int = 1

    training_strategy: str = "diff_ar"

    len_train_loader: int = 1
    use_lr_scheduler: bool = False
    precision: str = "bf16"
    channels_last: bool = False

    def __post_init__(self):
        """
        Check the configuration
        Raises:
            AttributeError: raise an exception if the set of attribute is not well designed.
        """

        if self.num_inter_steps > 1 and self.num_input_steps > 1:
            raise AttributeError(
                "It is not possible to have multiple input steps when num_inter_steps > 1."
                f"Get num_input_steps :{self.num_input_steps} and num_inter_steps: {self.num_inter_steps}"
            )
        ALLOWED_STRATEGIES = ("diff_ar", "scaled_ar")
        if self.training_strategy not in ALLOWED_STRATEGIES:
            raise AttributeError(
                f"Unknown strategy {self.training_strategy}, allowed strategies are {ALLOWED_STRATEGIES}"
            )

    def summary(self):
        self.dataset_info.summary()
        print(f"Number of input_steps : {self.num_input_steps}")
        print(f"Number of pred_steps (training) : {self.num_pred_steps_train}")
        print(f"Number of pred_steps (test/val) : {self.num_pred_steps_val_test}")
        print(f"Number of intermediary steps :{self.num_inter_steps}")
        print(f"Training strategy :{self.training_strategy}")
        print(
            f"Model step duration : {self.dataset_info.step_duration /self.num_inter_steps}"
        )
        print(f"Model conf {self.model_conf}")
        print("---------------------")
        print(f"Loss {self.loss}")
        print(f"Batch size {self.batch_size}")
        print(f"Learning rate {self.lr}")
        print("---------------------------")


@rank_zero_only
def rank_zero_init(model_kls, model_settings, statics):
    if hasattr(model_kls, "rank_zero_setup"):
        model_kls.rank_zero_setup(model_settings, statics)


@rank_zero_only
def exp_summary(hparams: ArLightningHyperParam, model: nn.Module):
    hparams.summary()
    summary(model)


class AutoRegressiveLightning(pl.LightningModule):
    """
    Auto-regressive lightning module for predicting meteorological fields.
    """

    def __init__(
        self,
        dataset_name: str,
        dataset_conf: str,
        model_name: str,
        model_conf: Union[str, None],
        batch_size: int,
        num_input_steps: int,
        num_pred_steps_train: int,
        num_pred_steps_val_test: int,
        num_inter_steps: int,
        lr: float,
        loss: str,
        training_strategy: str,
        use_lr_scheduler: bool,
        precision: str,
        channels_last: bool,
        len_train_loader: int,
        dataset_info,
        *args,
        **kwargs,
    ):
        super().__init__(*args, **kwargs)

        # Gather hyperparameters in a class
        hparams = ArLightningHyperParam(
            dataset_info=dataset_info,
            dataset_name=dataset_name,
            dataset_conf=dataset_conf,
            batch_size=batch_size,
            model_conf=model_conf,
            model_name=model_name,
            num_input_steps=num_input_steps,
            num_pred_steps_train=num_pred_steps_train,
            num_pred_steps_val_test=num_pred_steps_val_test,
            num_inter_steps=num_inter_steps,
            lr=lr,
            loss=loss,
            training_strategy=training_strategy,
            len_train_loader=len_train_loader,
            use_lr_scheduler=use_lr_scheduler,
            precision=precision,
            channels_last=channels_last,
        )

        # write hparams.yaml in save folder
        self.save_hyperparameters(hparams.__dict__)

        # Load static features for grid/data
        # We do not want to change dataset statics inplace
        # Otherwise their is some problem with transform_statics and parameters_saving
        # when relaoding from checkpoint
        statics = deepcopy(self.hparams.dataset_info.statics)
        # Init object of register_dict
        self.diff_stats = self.hparams.dataset_info.diff_stats
        self.stats = self.hparams.dataset_info.stats

        # Keeping track of grid shape
        self.grid_shape = statics.grid_shape

        # For example plotting
        self.plotted_examples = 0

        # For storing spatial loss maps during evaluation
        self.spatial_loss_maps = []

        # class variables to log loss during training, for tensorboad custom scalar
        self.training_step_losses = []
        self.validation_step_losses = []

        # Set model input/output grid features based on dataset tensor shapes
        num_grid_static_features = statics.grid_static_features.dim_size("features")

        # Compute the number of input features for the neural network
        # Should be directly supplied by datasetinfo ?

        num_input_features = (
            self.hparams.num_input_steps * self.hparams.dataset_info.weather_dim
            + num_grid_static_features
            + self.hparams.dataset_info.forcing_dim
        )

        num_output_features = self.hparams.dataset_info.weather_dim

        model_kls, model_settings = get_model_kls_and_settings(
            self.hparams.model_name, self.hparams.model_conf
        )

        # All processes should wait until rank zero
        # has done the initialization (like creating a graph)
        rank_zero_init(model_kls, model_settings, statics)

        self.model, model_settings = build_model_from_settings(
            self.hparams.model_name,
            num_input_features,
            num_output_features,
            self.hparams.model_conf,
            statics.grid_shape,
        )
        if self.hparams.channels_last:
            self.model = self.model.to(memory_format=torch.channels_last)

        exp_summary(hparams, self.model)

        # We transform and register the statics after the model has been set up
        # This change the dimension of all statics
        if len(self.model.input_dims) == 3:
            # Graph model, we flatten the statics spatial dims
            statics.grid_static_features.flatten_("ngrid", 0, 1)
            statics.border_mask = statics.border_mask.flatten(0, 1)
            statics.interior_mask = statics.interior_mask.flatten(0, 1)

        # Register interior and border mask.
        statics.register_buffers(self)

        self.num_spatial_dims = statics.grid_static_features.num_spatial_dims

        self.register_buffer(
            "grid_static_features",
            expand_to_batch(
                statics.grid_static_features.tensor, self.hparams.batch_size
            ),
            persistent=False,
        )
        # We need to instantiate the loss after statics had been transformed.
        # Indeed, the statics used should be in the right dimensions.
        # MSE loss, need to do reduction ourselves to get proper weighting
        if self.hparams.loss == "mse":
            self.loss = WeightedLoss("MSELoss", reduction="none")
        elif self.hparams.loss == "mae":
            self.loss = WeightedLoss("L1Loss", reduction="none")
        else:
            raise TypeError(f"Unknown loss function: {self.hparams.loss}")

        self.loss.prepare(self, statics.interior_mask, hparams.dataset_info)


    @property
    def dtype(self):
        """
        Return the appropriate torch dtype for the desired precision in hparams.
        """
        return str_to_dtype[self.hparams.precision]

    @rank_zero_only
    def inspect_tensors(self):
        """
        Prints all tensor parameters and buffers
        of the model with name, shape and dtype.
        """
        # trainable parameters
        for name, param in self.named_parameters():
            print(name, param.shape, param.dtype)
        # buffers
        for name, buffer in self.named_buffers():
            print(name, buffer.shape, buffer.dtype)

    @rank_zero_only
    def log_hparams_tb(self):
        if self.logger:

            self.save_path = Path(self.trainer.logger.save_dir)
            
            max_pred_step = self.hparams.num_pred_steps_val_test - 1
            self.rmse_psd_plot_metric = MetricPSDVar(pred_step=max_pred_step)
            self.psd_plot_metric = MetricPSDK(
                self.save_path, pred_step=max_pred_step
            )
            self.acc_metric = MetricACC(self.hparams.dataset_info)

            hparams = self.hparams

            # Log hparams in tensorboard hparams window
            dict_log = hparams
            dict_log["username"] = getpass.getuser()
            self.logger.log_hyperparams(dict_log, metrics={"val_mean_loss": 0.0})
            # Save model & dataset conf as files
            if self.hparams.dataset_conf is not None:
                shutil.copyfile(
                    self.hparams.dataset_conf,
                    self.save_path / "dataset_conf.json",
                )
            if hparams["model_conf"] is not None:
                shutil.copyfile(
                    hparams.model_conf, self.save_path / "model_conf.json"
                )
            # Write commit and state of git repo in log file
            dest_git_log = self.save_path / "git_log.txt"
            out_log = (
                subprocess.check_output(["git", "log", "-n", "1"])
                .strip()
                .decode("utf-8")
            )
            out_status = (
                subprocess.check_output(["git", "status"]).strip().decode("utf-8")
            )
            with open(dest_git_log, "w") as f:
                f.write(out_log)
                f.write(out_status)

    def on_fit_start(self):
        self.log_hparams_tb()

    def configure_optimizers(self) -> torch.optim.Optimizer:
        lr = self.hparams.lr
        opt = torch.optim.AdamW(self.parameters(), lr=lr, betas=(0.9, 0.95))
        if self.hparams.use_lr_scheduler:
            len_loader = self.hparams.len_train_loader // LR_SCHEDULER_PERIOD
            epochs = self.trainer.max_epochs
            lr_scheduler = get_cosine_schedule_with_warmup(
                opt, 1000 // LR_SCHEDULER_PERIOD, len_loader * epochs
            )
            return {
                "optimizer": opt,
                "lr_scheduler": {
                    "scheduler": lr_scheduler,
                    "interval": "step",
                    "frequency": 1,
                },
            }
        else:
            return opt

    def _next_x(
        self, batch: ItemBatch, prev_states: NamedTensor, step_idx: int
    ) -> torch.Tensor:
        """
        Build the next x input for the model at timestep step_idx using the :
        - previous states
        - forcing
        - static features
        """
        forcing = batch.forcing.select_dim("timestep", step_idx, bare_tensor=False)
        x = torch.cat(
            [
                prev_states.select_dim("timestep", idx)
                for idx in range(batch.num_input_steps)
            ]
            + [self.grid_static_features[: batch.batch_size], forcing.tensor],
            dim=forcing.dim_index("features"),
        )
        return x

    def _step_diffs(
        self, feature_names: List[str], device: torch.device
    ) -> Tuple[torch.Tensor, torch.Tensor]:
        """
        Get the mean and std of the differences between two consecutive states on the desired device.
        """
        step_diff_std = self.diff_stats.to_list("std", feature_names).to(
            device,
            non_blocking=True,
        )
        step_diff_mean = self.diff_stats.to_list("mean", feature_names).to(
            device, non_blocking=True
        )
        return step_diff_std, step_diff_mean

    def _strategy_params(self) -> Tuple[bool, bool, int]:
        """
        Return the parameters for the desired strategy:
        - force_border
        - scale_y
        - num_inter_steps
        """
        force_border: bool = (
            True if self.hparams.training_strategy == "scaled_ar" else False
        )
        scale_y: bool = True if self.hparams.training_strategy == "scaled_ar" else False
        # raise if mismatch between strategy and num_inter_steps
        if self.hparams.training_strategy == "diff_ar":
            if self.hparams.num_inter_steps != 1:
                raise ValueError(
                    "Diff AR strategy requires exactly 1 intermediary step."
                )

        return force_border, scale_y, self.hparams.num_inter_steps

    def common_step(
        self, batch: ItemBatch, inference: bool = False
    ) -> Tuple[NamedTensor, NamedTensor]:
        """
        Handling autocast subtelty for mixed precision on GPU and CPU (only bf16 for the later).
        """
        if torch.cuda.is_available():
            with torch.cuda.amp.autocast(dtype=self.dtype):
                return self._common_step(batch, inference)
        else:
            if not inference and "bf16" in self.trainer.precision:
                with torch.cpu.amp.autocast(dtype=self.dtype):
                    return self._common_step(batch, inference)
            else:
                return self._common_step(batch, inference)

    def _common_step(
        self, batch: ItemBatch, inference: bool = False
    ) -> Tuple[NamedTensor, NamedTensor]:
        """
        Two Autoregressive strategies are implemented here for train, val, test and inference:
        - scaled_ar:
            * Boundary forcing with y_true/true_state
            * Scaled Differential update next_state = prev_state + y * std + mean
            * Intermediary steps for which we have no y_true data

        - diff_ar:
            * No Boundary forcing
            * Differential update next_state = prev_state + y
            * No Intermediary steps

        Derived/Inspired from https://github.com/joeloskarsson/neural-lam/

        In inference mode, we assume batch.outputs is None and we disable output based border forcing.
        """
        force_border, scale_y, num_inter_steps = self._strategy_params()
        # Right now we postpone that we have a single input/output/forcing

        self.original_shape = None

        if len(self.model.input_dims) == 3:
            # Stack original shape to reshape later
            self.original_shape = batch.inputs.tensor.shape
            # Graph model, we flatten the batch spatial dims
            batch.inputs.flatten_("ngrid", *batch.inputs.spatial_dim_idx)

            if not inference:
                batch.outputs.flatten_("ngrid", *batch.outputs.spatial_dim_idx)

            batch.forcing.flatten_("ngrid", *batch.forcing.spatial_dim_idx)

        prev_states = batch.inputs
        prediction_list = []

        # Here we do the autoregressive prediction looping
        # for the desired number of ar steps.
        for i in range(batch.num_pred_steps):
            if not inference:
                border_state = batch.outputs.select_dim("timestep", i)

            if scale_y:
                step_diff_std, step_diff_mean = self._step_diffs(
                    (
                        self.output_feature_names
                        if inference
                        else batch.outputs.feature_names
                    ),
                    prev_states.device,
                )

            # Intermediary steps for which we have no y_true data
            # Should be greater or equal to 1 (otherwise nothing is done).
            for k in range(num_inter_steps):
                x = self._next_x(batch, prev_states, i)
                # Graph (B, N_grid, d_f) or Conv (B, N_lat,N_lon d_f)
                if self.hparams.channels_last:
                    x = x.to(memory_format=torch.channels_last)
                y = self.model(x)

                # We update the latest of our prev_states with the network output
                if scale_y:
                    predicted_state = (
                        # select the last timestep
                        prev_states.select_dim("timestep", -1)
                        + y * step_diff_std
                        + step_diff_mean
                    )
                else:
                    predicted_state = prev_states.select_dim("timestep", -1) + y

                # Overwrite border with true state
                # Force it to true state for all intermediary step
                if not inference and force_border:
                    new_state = (
                        self.border_mask * border_state
                        + self.interior_mask * predicted_state
                    )
                else:
                    new_state = predicted_state

                # Only update the prev_states if we are not at the last step
                if i < batch.num_pred_steps - 1 or k < num_inter_steps - 1:
                    # Update input states for next iteration: drop oldest, append new_state
                    timestep_dim_index = batch.inputs.dim_index("timestep")
                    new_prev_states_tensor = torch.cat(
                        [
                            # Drop the oldest timestep (select all but the first)
                            prev_states.index_select_dim(
                                "timestep",
                                range(1, prev_states.dim_size("timestep")),
                            ),
                            # Add the timestep dimension to the new state
                            new_state.unsqueeze(timestep_dim_index),
                        ],
                        dim=timestep_dim_index,
                    )

                    # Make a new NamedTensor with the same dim and
                    # feature names as the original prev_states
                    prev_states = NamedTensor.new_like(
                        new_prev_states_tensor, prev_states
                    )
            # Append prediction to prediction list only "normal steps"
            prediction_list.append(new_state)

        prediction = torch.stack(
            prediction_list, dim=1
        )  # Stacking is done on time step. (B, pred_steps, N_grid, d_f) or (B, pred_steps, N_lat, N_lon, d_f)

        # In inference mode we use a "trained" module which MUST have the output feature names
        # and the output dim names attributes set.
        if inference:
            pred_out = NamedTensor(
                prediction.type(self.output_dtype),
                self.output_dim_names,
                self.output_feature_names,
            )
        else:
            pred_out = NamedTensor.new_like(
                prediction.type_as(batch.outputs.tensor), batch.outputs
            )
        return pred_out, batch.outputs

    def on_train_start(self):
        self.train_plotters = []

    def _shared_epoch_end(self, outputs: List[torch.Tensor], label: str) -> None:
        """Computes and logs the averaged metrics at the end of an epoch.
        Step shared by training and validation epochs.
        """
        if self.logger:
            avg_loss = torch.stack([x for x in outputs]).mean()
            tb = self.logger.experiment
            tb.add_scalar(f"mean_loss_epoch/{label}", avg_loss, self.current_epoch)

    def training_step(self, batch: ItemBatch, batch_idx: int) -> torch.Tensor:
        """
        Train on single batch
        """

        # we save the feature names at the first batch
        # to check at inference time if the feature names are the same
        # also useful to build NamedTensor outputs with same feature and dim names
        if batch_idx == 0:
            self.input_feature_names = batch.inputs.feature_names
            self.output_feature_names = batch.outputs.feature_names
            self.output_dim_names = batch.outputs.names
            self.output_dtype = batch.outputs.tensor.dtype

        prediction, target = self.common_step(batch)
        # Compute loss: mean over unrolled times and batch
        batch_loss = torch.mean(self.loss(prediction, target))

        self.training_step_losses.append(batch_loss)

        # Notify every plotters
        if self.logger:
            for plotter in self.train_plotters:
                plotter.update(self, prediction=self.prediction, target=self.target)

        return batch_loss

    def on_save_checkpoint(self, checkpoint):
        """
        We store our feature and dim names in the checkpoint
        """
        checkpoint["input_feature_names"] = self.input_feature_names
        checkpoint["output_feature_names"] = self.output_feature_names
        checkpoint["output_dim_names"] = self.output_dim_names
        checkpoint["output_dtype"] = self.output_dtype

    def on_load_checkpoint(self, checkpoint):
        """
        We load our feature and dim names from the checkpoint
        """
        self.input_feature_names = checkpoint["input_feature_names"]
        self.output_feature_names = checkpoint["output_feature_names"]
        self.output_dim_names = checkpoint["output_dim_names"]
        self.output_dtype = checkpoint["output_dtype"]

    def predict_step(self, batch: ItemBatch, batch_idx: int) -> torch.Tensor:
        """
        Check if the feature names are the same as the one used during training
        and make a prediction.
        """
        if batch_idx == 0:
            if self.input_feature_names != batch.inputs.feature_names:
                raise ValueError(
                    f"Input Feature names mismatch between training and inference. "
                    f"Training: {self.input_feature_names}, Inference: {batch.inputs.feature_names}"
                )

        return self.forward(batch)

    def forward(self, x: ItemBatch) -> NamedTensor:
        """
        Forward pass of the model
        """
        return self.common_step(x, inference=True)[0]

    def on_train_epoch_end(self):
        outputs = self.training_step_losses
        self._shared_epoch_end(outputs, "train")
        self.training_step_losses.clear()  # free memory

    def on_validation_start(self):
        """
        Add some plots when starting validation
        """
        if self.logger:
            l1_loss = ScaledLoss("L1Loss", reduction="none")
            l1_loss.prepare(self, self.interior_mask, self.hparams.dataset_info)
            metrics = {"mae": l1_loss}

            self.valid_plotters = [
                StateErrorPlot(metrics, prefix="Validation"),
                PredictionTimestepPlot(
                    num_samples_to_plot=1,
                    num_features_to_plot=4,
                    prefix="Validation",
                    save_path=self.save_path,
                ),
                PredictionEpochPlot(
                    num_samples_to_plot=1,
                    num_features_to_plot=4,
                    prefix="Validation",
                    save_path=self.save_path,
                ),
            ]

    def _shared_val_test_step(self, batch: ItemBatch, batch_idx, label: str):
        with torch.no_grad():
            prediction, target = self.common_step(batch)

        time_step_loss = torch.mean(self.loss(prediction, target), dim=0)
        mean_loss = torch.mean(time_step_loss)

        if self.logger:
            # Log loss per timestep
            loss_dict = {
                f"timestep_losses/{label}_step_{step}": time_step_loss[step]
                for step in range(time_step_loss.shape[0])
            }
            self.log_dict(loss_dict, on_epoch=True, sync_dist=True)
            self.log(
                f"{label}_mean_loss",
                mean_loss,
                on_epoch=True,
                sync_dist=True,
                prog_bar=(label == "val"),
            )
        return prediction, target, mean_loss

    def validation_step(self, batch: ItemBatch, batch_idx):
        """
        Run validation on single batch
        """
        prediction, target, mean_loss = self._shared_val_test_step(
            batch, batch_idx, "val"
        )
        self.validation_step_losses.append(mean_loss)

        self.val_mean_loss = mean_loss

        if self.logger:
            # Notify every plotters
            if self.current_epoch % PLOT_PERIOD == 0:
                for plotter in self.valid_plotters:
                    plotter.update(self, prediction=prediction, target=target)
            self.psd_plot_metric.update(prediction, target, self.original_shape)
            self.rmse_psd_plot_metric.update(prediction, target, self.original_shape)
            self.acc_metric.update(prediction, target)

    def on_validation_epoch_end(self):
        """
        Compute val metrics at the end of val epoch
        """

        if self.logger:
            # Get dict of metrics' results
            dict_metrics = dict()
            dict_metrics.update(self.psd_plot_metric.compute())
            dict_metrics.update(self.rmse_psd_plot_metric.compute())
            dict_metrics.update(self.acc_metric.compute())
            for name, elmnt in dict_metrics.items():
                if isinstance(elmnt, matplotlib.figure.Figure):
                    # Tensorboard logger
                    self.logger.experiment.add_figure(
                        f"{name}", elmnt, self.current_epoch
                    )
                    # If MLFlowLogger activated
                    if self.mlflow_logger:
                        run_id = self.mlflow_logger.version
                        self.mlflow_logger.experiment.log_figure(
                            run_id=run_id,
                            figure=elmnt,
                            artifact_file=f"figures/{name}.png",
                        )
                elif isinstance(elmnt, torch.Tensor):
                    self.log_dict(
                        {name: elmnt},
                        prog_bar=False,
                        on_step=False,
                        on_epoch=True,
                        sync_dist=True,
                    )

        outputs = self.validation_step_losses
        self._shared_epoch_end(outputs, "validation")

        # free memory
        self.validation_step_losses.clear()

        if self.logger:
            # Notify every plotters
            if self.current_epoch % PLOT_PERIOD == 0:
                for plotter in self.valid_plotters:
                    plotter.on_step_end(self, label="Valid")

    def on_test_start(self):
        """
        Attach observer when starting test
        """
        if self.logger:
            metrics = {}
            for torch_loss, alias in ("L1Loss", "mae"), ("MSELoss", "rmse"):
                loss = ScaledLoss(torch_loss, reduction="none")
                loss.prepare(self, self.interior_mask, self.hparams.dataset_info)
                metrics[alias] = loss

            self.test_plotters = [
                StateErrorPlot(metrics, save_path=self.save_path),
                SpatialErrorPlot(),
                PredictionTimestepPlot(
                    num_samples_to_plot=self.hparams.num_samples_to_plot,
                    num_features_to_plot=4,
                    prefix="Test",
                    save_path=self.save_path,
                ),
            ]

    def test_step(self, batch: ItemBatch, batch_idx):
        """
        Run test on single batch
        """
        prediction, target, _ = self._shared_val_test_step(batch, batch_idx, "test")

        if self.logger:
            # Notify plotters & metrics
            for plotter in self.test_plotters:
                plotter.update(self, prediction=prediction, target=target)

            self.acc_metric.update(prediction, target)
            self.psd_plot_metric.update(prediction, target, self.original_shape)
            self.rmse_psd_plot_metric.update(prediction, target, self.original_shape)

    @cached_property
    def interior_2d(self) -> torch.Tensor:
        """
        Get the interior mask as a 2d mask.
        Usefull when stored as 1D in statics.
        """
        if self.num_spatial_dims == 1:
            return einops.rearrange(
                self.interior_mask, "(x y) h -> x y h", x=self.grid_shape[0]
            )
        return self.interior_mask

    def on_test_epoch_end(self):
        """
        Compute test metrics and make plots at the end of test epoch.
        """
<<<<<<< HEAD
        if self.logging_enabled:
            dict_metrics = {}
            dict_metrics.update(self.psd_plot_metric.compute(prefix="test"))
            dict_metrics.update(self.rmse_psd_plot_metric.compute(prefix="test"))
            dict_metrics.update(self.acc_metric.compute(prefix="test"))

            for name, elmnt in dict_metrics.items():
                if isinstance(elmnt, matplotlib.figure.Figure):
                    # Tensorboard logger
                    self.logger.experiment.add_figure(
                        f"{name}", elmnt, self.current_epoch
                    )
                    # If MLFlowLogger activated
                    if self.mlflow_logger:
                        run_id = self.mlflow_logger.version
                        self.mlflow_logger.experiment.log_figure(
                            run_id=run_id,
                            figure=elmnt,
                            artifact_file=f"figures/{name}.png",
                        )
                elif isinstance(elmnt, torch.Tensor):
                    self.log_dict(
                        {name: elmnt},
                        prog_bar=False,
                        on_step=False,
                        on_epoch=True,
                        sync_dist=True,
                    )
=======
        if self.logger:
            self.psd_plot_metric.compute()
            self.rmse_psd_plot_metric.compute()
            self.acc_metric.compute()
>>>>>>> 4d35c6df

            # Notify plotters that the test epoch end
            for plotter in self.test_plotters:
                plotter.on_step_end(self, label="Test")

    @cached_property
    def mlflow_logger(self) -> Union[MLFlowLogger, None]:
        """
        Get the MLFlowLogger if it has been set.
        """
        return next(
            iter([o for o in self.loggers if isinstance(o, MLFlowLogger)]), None
        )<|MERGE_RESOLUTION|>--- conflicted
+++ resolved
@@ -864,41 +864,10 @@
         """
         Compute test metrics and make plots at the end of test epoch.
         """
-<<<<<<< HEAD
-        if self.logging_enabled:
-            dict_metrics = {}
-            dict_metrics.update(self.psd_plot_metric.compute(prefix="test"))
-            dict_metrics.update(self.rmse_psd_plot_metric.compute(prefix="test"))
-            dict_metrics.update(self.acc_metric.compute(prefix="test"))
-
-            for name, elmnt in dict_metrics.items():
-                if isinstance(elmnt, matplotlib.figure.Figure):
-                    # Tensorboard logger
-                    self.logger.experiment.add_figure(
-                        f"{name}", elmnt, self.current_epoch
-                    )
-                    # If MLFlowLogger activated
-                    if self.mlflow_logger:
-                        run_id = self.mlflow_logger.version
-                        self.mlflow_logger.experiment.log_figure(
-                            run_id=run_id,
-                            figure=elmnt,
-                            artifact_file=f"figures/{name}.png",
-                        )
-                elif isinstance(elmnt, torch.Tensor):
-                    self.log_dict(
-                        {name: elmnt},
-                        prog_bar=False,
-                        on_step=False,
-                        on_epoch=True,
-                        sync_dist=True,
-                    )
-=======
         if self.logger:
             self.psd_plot_metric.compute()
             self.rmse_psd_plot_metric.compute()
             self.acc_metric.compute()
->>>>>>> 4d35c6df
 
             # Notify plotters that the test epoch end
             for plotter in self.test_plotters:
