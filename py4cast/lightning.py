--- conflicted
+++ resolved
@@ -942,16 +942,13 @@
                     f"Input Feature names mismatch between training and inference. "
                     f"Training: {self.input_feature_names}, Inference: {batch.inputs.feature_names}"
                 )
-<<<<<<< HEAD
-        preds = self.forward(batch)
+
+        preds = self.forward(batch, batch_idx)
 
         # Remove batch dimension
         preds.flatten_("timestep", 0, 1)
 
         # Save gribs if a io config file is given
-=======
-        preds = self.forward(batch, batch_idx)
->>>>>>> 70c5a3f4
         if not (self.io_conf is None):
             # Save the prediction of the first sample of the dataloader as a grib
             if batch_idx == 0:
