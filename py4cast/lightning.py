import getpass
import shutil
from copy import deepcopy
from dataclasses import asdict, dataclass
from functools import cached_property
from pathlib import Path
from typing import List, Tuple, Union

import einops
import matplotlib
import pytorch_lightning as pl
import torch
from lightning.pytorch.utilities import rank_zero_only
from torch import nn
from torchinfo import summary
from transformers import get_cosine_schedule_with_warmup

from py4cast.datasets.base import DatasetInfo, ItemBatch, NamedTensor
from py4cast.losses import ScaledLoss, WeightedLoss
from py4cast.metrics import MetricPSDK, MetricPSDVar
from py4cast.models import build_model_from_settings, get_model_kls_and_settings
from py4cast.models.base import expand_to_batch
from py4cast.observer import (
    PredictionEpochPlot,
    PredictionTimestepPlot,
    SpatialErrorPlot,
    StateErrorPlot,
)

# learning rate scheduling period in steps (update every nth step)
LR_SCHEDULER_PERIOD: int = 10

# PNG plots period in epochs. Plots are made, logged and saved every nth epoch.
PLOT_PERIOD: int = 10


@dataclass
class ArLightningHyperParam:
    """
    Settings and hyperparameters for the lightning AR model.
    """

    dataset_info: DatasetInfo
    dataset_name: str
    dataset_conf: Path
    batch_size: int

    model_conf: Union[Path, None] = None
    model_name: str = "halfunet"

    lr: float = 0.1
    loss: str = "mse"

    num_input_steps: int = 2
    num_pred_steps_train: int = 2
    num_inter_steps: int = 1  # Number of intermediary steps (without any data)

    num_pred_steps_val_test: int = 2
    num_samples_to_plot: int = 1

    training_strategy: str = "diff_ar"

    len_train_loader: int = 1
    save_path: Path = None
    use_lr_scheduler: bool = False

    def __post_init__(self):
        """
        Check the configuration

        Raises:
            AttributeError: raise an exception if the set of attribute is not well designed.
        """
        if self.num_inter_steps > 1 and self.num_input_steps > 1:
            raise AttributeError(
                "It is not possible to have multiple input steps when num_inter_steps > 1."
                f"Get num_input_steps :{self.num_input_steps} and num_inter_steps: {self.num_inter_steps}"
            )
        ALLOWED_STRATEGIES = ("diff_ar", "scaled_ar")
        if self.training_strategy not in ALLOWED_STRATEGIES:
            raise AttributeError(
                f"Unknown strategy {self.training_strategy}, allowed strategies are {ALLOWED_STRATEGIES}"
            )

    def summary(self):
        self.dataset_info.summary()
        print(f"Number of input_steps : {self.num_input_steps}")
        print(f"Number of pred_steps (training) : {self.num_pred_steps_train}")
        print(f"Number of pred_steps (test/val) : {self.num_pred_steps_val_test}")
        print(f"Number of intermediary steps :{self.num_inter_steps}")
        print(f"Training strategy :{self.training_strategy}")
        print(
            f"Model step duration : {self.dataset_info.step_duration /self.num_inter_steps}"
        )
        print(f"Model conf {self.model_conf}")
        print("---------------------")
        print(f"Loss {self.loss}")
        print(f"Batch size {self.batch_size}")
        print(f"Learning rate {self.lr}")
        print("---------------------------")


@rank_zero_only
def rank_zero_init(model_kls, model_settings, statics):
    if hasattr(model_kls, "rank_zero_setup"):
        model_kls.rank_zero_setup(model_settings, statics)


@rank_zero_only
def exp_summary(hparams: ArLightningHyperParam, model: nn.Module):
    hparams.summary()
    summary(model)


class AutoRegressiveLightning(pl.LightningModule):
    """
    Auto-regressive lightning module for predicting meteorological fields.
    """

    def __init__(self, hparams: ArLightningHyperParam, *args, **kwargs):
        super().__init__(*args, **kwargs)

        self.save_hyperparameters()  # write hparams.yaml in save folder

        # Load static features for grid/data
        # We do not want to change dataset statics inplace
        # Otherwise their is some problem with transform_statics and parameters_saving
        # when relaoding from checkpoint
        statics = deepcopy(hparams.dataset_info.statics)
        # Init object of register_dict
        self.diff_stats = hparams.dataset_info.diff_stats
        self.stats = hparams.dataset_info.stats

        # Keeping track of grid shape
        self.grid_shape = statics.grid_shape

        # For making restoring of optimizer state optional (slight hack)
        self.opt_state = None

        # For example plotting
        self.plotted_examples = 0

        # For storing spatial loss maps during evaluation
        self.spatial_loss_maps = []

        # class variables to log loss during training, for tensorboad custom scalar
        self.training_step_losses = []
        self.validation_step_losses = []

        # Set model input/output grid features based on dataset tensor shapes
        num_grid_static_features = statics.grid_static_features.dim_size("features")

        # Compute the number of input features for the neural network
        # Should be directly supplied by datasetinfo ?

        num_input_features = (
            hparams.num_input_steps * hparams.dataset_info.weather_dim
            + num_grid_static_features
            + hparams.dataset_info.forcing_dim
        )

        num_output_features = hparams.dataset_info.weather_dim

        model_kls, model_settings = get_model_kls_and_settings(
            hparams.model_name, hparams.model_conf
        )

        # All processes should wait until rank zero
        # has done the initialization (like creating a graph)
        rank_zero_init(model_kls, model_settings, statics)

        self.model, model_settings = build_model_from_settings(
            hparams.model_name,
            num_input_features,
            num_output_features,
            hparams.model_conf,
            statics.grid_shape,
        )

        exp_summary(hparams, self.model)

        # We transform and register the statics after the model has been set up
        # This change the dimension of all statics
        if len(self.model.input_dims) == 3:
            # Graph model, we flatten the statics spatial dims
            statics.grid_static_features.flatten_("ngrid", 0, 1)
            statics.border_mask = statics.border_mask.flatten(0, 1)
            statics.interior_mask = statics.interior_mask.flatten(0, 1)

        # Register interior and border mask.
        statics.register_buffers(self)

        self.num_spatial_dims = statics.grid_static_features.num_spatial_dims

        self.register_buffer(
            "grid_static_features",
            expand_to_batch(statics.grid_static_features.tensor, hparams.batch_size),
            persistent=False,
        )
        # We need to instantiate the loss after statics had been transformed.
        # Indeed, the statics used should be in the right dimensions.
        # MSE loss, need to do reduction ourselves to get proper weighting
        if hparams.loss == "mse":
            self.loss = WeightedLoss("MSELoss", reduction="none")
        elif hparams.loss == "mae":
            self.loss = WeightedLoss("L1Loss", reduction="none")
        else:
            raise TypeError(f"Unknown loss function: {hparams.loss}")

        self.loss.prepare(self, statics.interior_mask, hparams.dataset_info)

        save_path = self.hparams["hparams"].save_path
        max_pred_step = self.hparams["hparams"].num_pred_steps_val_test - 1
        self.rmse_psd_plot_metric = MetricPSDVar(pred_step=max_pred_step)
        self.psd_plot_metric = MetricPSDK(save_path, pred_step=max_pred_step)

    @rank_zero_only
    def log_hparams_tb(self):
        if self.logger:
            hparams = self.hparams["hparams"]
            # Log hparams in tensorboard hparams window
            dict_log = asdict(hparams)
            dict_log["username"] = getpass.getuser()
            self.logger.log_hyperparams(dict_log, metrics={"val_mean_loss": 0.0})
            # Save model & dataset conf as files
            if hparams.dataset_conf is not None:
                shutil.copyfile(
                    hparams.dataset_conf, hparams.save_path / "dataset_conf.json"
                )
            if hparams.model_conf is not None:
                shutil.copyfile(
                    hparams.model_conf, hparams.save_path / "model_conf.json"
                )

    def on_fit_start(self):
        self.log_hparams_tb()

    def configure_optimizers(self) -> torch.optim.Optimizer:
        lr = self.hparams["hparams"].lr
        opt = torch.optim.AdamW(self.parameters(), lr=lr, betas=(0.9, 0.95))
        if self.opt_state:
            opt.load_state_dict(self.opt_state)

        if self.hparams["hparams"].use_lr_scheduler:
            len_loader = self.hparams["hparams"].len_train_loader // LR_SCHEDULER_PERIOD
            epochs = self.trainer.max_epochs
            lr_scheduler = get_cosine_schedule_with_warmup(
                opt, 1000 // LR_SCHEDULER_PERIOD, len_loader * epochs
            )
            return {
                "optimizer": opt,
                "lr_scheduler": {
                    "scheduler": lr_scheduler,
                    "interval": "step",
                    "frequency": 1,
                },
            }
        else:
            return opt

    def _next_x(
        self, batch: ItemBatch, prev_states: torch.Tensor, step_idx: int
    ) -> torch.Tensor:
        """
        Build the next x input for the model at step_idx using the :
        - previous states
        - forcing
        - static features
        """
        forcing = batch.forcing.tensor[:, step_idx]
        x = torch.cat(
            [prev_states[:, idx] for idx in range(batch.num_input_steps)]
            + [self.grid_static_features[: batch.batch_size], forcing],
            dim=-1,
        )
        return x

    def _step_diffs(
        self, feature_names: List[str], device: torch.device
    ) -> Tuple[torch.Tensor, torch.Tensor]:
        """
        Get the mean and std of the differences between two consecutive states on the desired device.
        """
        step_diff_std = self.diff_stats.to_list("std", feature_names).to(
            device, non_blocking=True
        )
        step_diff_mean = self.diff_stats.to_list("mean", feature_names).to(
            device, non_blocking=True
        )
        return step_diff_std, step_diff_mean

    def _strategy_params(self) -> Tuple[bool, bool, int]:
        """
        Return the parameters for the desired strategy:
        - force_border
        - scale_y
        - num_inter_steps
        """
        force_border: bool = (
            True if self.hparams["hparams"].training_strategy == "scaled_ar" else False
        )
        scale_y: bool = (
            True if self.hparams["hparams"].training_strategy == "scaled_ar" else False
        )
        # raise if mismatch between strategy and num_inter_steps
        if self.hparams["hparams"].training_strategy == "diff_ar":
            if self.hparams["hparams"].num_inter_steps != 1:
                raise ValueError(
                    "Diff AR strategy requires exactly 1 intermediary step."
                )

        return force_border, scale_y, self.hparams["hparams"].num_inter_steps

    def common_step(
        self, batch: ItemBatch, inference: bool = False
    ) -> Tuple[NamedTensor, NamedTensor]:
        """
        Two Autoregressive strategies are implemented here for train, val, test and inference:
        - scaled_ar:
            * Boundary forcing with y_true/true_state
            * Scaled Differential update next_state = prev_state + y * std + mean
            * Intermediary steps for which we have no y_true data

        - diff_ar:
            * No Boundary forcing
            * Differential update next_state = prev_state + y
            * No Intermediary steps

        Derived/Inspired from https://github.com/joeloskarsson/neural-lam/

        In inference mode, we assume batch.outputs is None and we disable output based border forcing.
        """
        force_border, scale_y, num_inter_steps = self._strategy_params()
        # Right now we postpone that we have a single input/output/forcing

        self.original_shape = None

        if len(self.model.input_dims) == 3:
            # Stack original shape to reshape later
            self.original_shape = batch.inputs.tensor.shape
            # Graph model, we flatten the batch spatial dims
            batch.inputs.flatten_("ngrid", 2, 3)

            if not inference:
                batch.outputs.flatten_("ngrid", 2, 3)

            batch.forcing.flatten_("ngrid", 2, 3)

        prev_states = batch.inputs.tensor
        prediction_list = []

        # Here we do the autoregressive prediction looping
        # for the desired number of ar steps.

        for i in range(batch.num_pred_steps):
            if not inference:
                border_state = batch.outputs.tensor[:, i]

            if scale_y:
                step_diff_std, step_diff_mean = self._step_diffs(
                    batch.inputs.feature_names
                    if inference
                    else batch.outputs.feature_names,
                    prev_states.device,
                )

            # Intermediary steps for which we have no y_true data
            # Should be greater or equal to 1 (otherwise nothing is done).
            for k in range(num_inter_steps):
                x = self._next_x(batch, prev_states, i)
                # Graph (B, N_grid, d_f) or Conv (B, N_lat,N_lon d_f)
                y = self.model(x)

                # We update the latest of our prev_states with the network output
                if scale_y:
                    predicted_state = (
                        prev_states[:, -1] + y * step_diff_std + step_diff_mean
                    )
                else:
                    predicted_state = prev_states[:, -1] + y

                # Overwrite border with true state
                # Force it to true state for all intermediary step
                if not inference and force_border:
                    new_state = (
                        self.border_mask * border_state
                        + self.interior_mask * predicted_state
                    )
                else:
                    new_state = predicted_state

                # Only update the prev_states if we are not at the last step
                if i < batch.num_pred_steps - 1 or k < num_inter_steps - 1:
                    # Update input states for next iteration: drop oldest, append new_state
                    prev_states = torch.cat(
                        [prev_states[:, 1:], new_state.unsqueeze(1)], dim=1
                    )
            # Append prediction to prediction list only "normal steps"
            prediction_list.append(new_state)

        prediction = torch.stack(
            prediction_list, dim=1
        )  # Stacking is done on time step. (B, pred_steps, N_grid, d_f) or (B, pred_steps, N_lat, N_lon, d_f)
        pred_out = NamedTensor.new_like(
            prediction, batch.inputs if inference else batch.outputs
        )

        return pred_out, batch.outputs

    def on_train_start(self):
        self.train_plotters = []

    def _shared_epoch_end(self, outputs: List[torch.Tensor], label: str) -> None:
        """Computes and logs the averaged metrics at the end of an epoch.
        Step shared by training and validation epochs.
        """
        avg_loss = torch.stack([x for x in outputs]).mean()
        tb = self.logger.experiment
        tb.add_scalar(f"mean_loss_epoch/{label}", avg_loss, self.current_epoch)

    def training_step(self, batch: ItemBatch) -> torch.Tensor:
        """
        Train on single batch
        """
        prediction, target = self.common_step(batch)
        # Compute loss: mean over unrolled times and batch
        batch_loss = torch.mean(self.loss(prediction, target))

        self.training_step_losses.append(batch_loss)

        # Notify every plotters
        for plotter in self.train_plotters:
            plotter.update(self, prediction=self.prediction, target=self.target)

        return batch_loss

    def forward(self, x: ItemBatch) -> NamedTensor:
        """
        Forward pass of the model
        """
        return self.common_step(x, inference=True)[0]

    def on_train_epoch_end(self):
        outputs = self.training_step_losses
        self._shared_epoch_end(outputs, "train")
        self.training_step_losses.clear()  # free memory

    def on_validation_start(self):
        """
        Add some observers when starting validation
        """
        l1_loss = ScaledLoss("L1Loss", reduction="none")
        l1_loss.prepare(self, self.interior_mask, self.hparams["hparams"].dataset_info)
        metrics = {"mae": l1_loss}
        save_path = self.hparams["hparams"].save_path

        # self.rmse_metric = MetricRMSE()
        # self.acc_metric = MetricACC(self.hparams["hparams"].dataset_info)
        self.valid_plotters = [
            StateErrorPlot(metrics, prefix="Validation"),
            PredictionTimestepPlot(
                num_samples_to_plot=1,
                num_features_to_plot=4,
                prefix="Validation",
                save_path=save_path,
            ),
            PredictionEpochPlot(
                num_samples_to_plot=1,
                num_features_to_plot=4,
                prefix="Validation",
                save_path=save_path,
            ),
        ]

    def _shared_val_test_step(self, batch: ItemBatch, batch_idx, label: str):
        with torch.no_grad():
            prediction, target = self.common_step(batch)

        time_step_loss = torch.mean(self.loss(prediction, target), dim=0)
        mean_loss = torch.mean(time_step_loss)

        # Log loss per timestep
        loss_dict = {
            f"timestep_losses/{label}_step_{step}": time_step_loss[step]
            for step in range(time_step_loss.shape[0])
        }
        self.log_dict(loss_dict, on_epoch=True, sync_dist=True)
        self.log(
            f"{label}_mean_loss",
            mean_loss,
            on_epoch=True,
            sync_dist=True,
            prog_bar=(label == "val"),
        )
        return prediction, target, mean_loss

    def validation_step(self, batch: ItemBatch, batch_idx):
        """
        Run validation on single batch
        """
        prediction, target, mean_loss = self._shared_val_test_step(
            batch, batch_idx, "val"
        )
        self.validation_step_losses.append(mean_loss)

        self.val_mean_loss = mean_loss

        # Notify every plotters
        if self.current_epoch % PLOT_PERIOD == 0:
            for plotter in self.valid_plotters:
                plotter.update(self, prediction=prediction, target=target)
            self.psd_plot_metric.update(prediction, target, self.original_shape)
            self.rmse_psd_plot_metric.update(prediction, target, self.original_shape)
            # self.rmse_metric.update(prediction, target)
            # self.acc_metric.update(prediction, target)

    def on_validation_epoch_end(self):
        """
        Compute val metrics at the end of val epoch
        """

        # Get dict of metrics' results
        dict_metrics = dict()
        dict_metrics.update(self.psd_plot_metric.compute())
        dict_metrics.update(self.rmse_psd_plot_metric.compute())
        # dict_metrics.update(self.rmse_metric.compute())
        # dict_metrics.update(self.acc_metric.compute())
        for name, elmnt in dict_metrics.items():
            if isinstance(elmnt, matplotlib.figure.Figure):
                self.logger.experiment.add_figure(f"{name}", elmnt, self.current_epoch)
            elif isinstance(elmnt, torch.Tensor):
                self.log_dict(
                    {name: elmnt},
                    prog_bar=False,
                    on_step=False,
                    on_epoch=True,
                    sync_dist=True,
                )

        outputs = self.validation_step_losses
        self._shared_epoch_end(outputs, "validation")

        # free memory
        self.validation_step_losses.clear()

        # Notify every plotters
        if self.current_epoch % PLOT_PERIOD == 0:
            for plotter in self.valid_plotters:
                plotter.on_step_end(self, label="Valid")

    def on_test_start(self):
        """
        Attach observer when starting test
        """
        metrics = {}
        for torch_loss, alias in ("L1Loss", "mae"), ("MSELoss", "rmse"):
            loss = ScaledLoss(torch_loss, reduction="none")
            loss.prepare(self, self.interior_mask, self.hparams["hparams"].dataset_info)
            metrics[alias] = loss

        save_path = self.hparams["hparams"].save_path
        max_pred_step = self.hparams["hparams"].num_pred_steps_val_test - 1
        self.rmse_psd_plot_metric = MetricPSDVar(pred_step=max_pred_step)
        self.psd_plot_metric = MetricPSDK(save_path, pred_step=max_pred_step)
        # self.rmse_metric = MetricRMSE()
        # self.acc_metric = MetricACC(self.hparams["hparams"].dataset_info)
        self.test_plotters = [
            StateErrorPlot(metrics, save_path=save_path),
            SpatialErrorPlot(),
            PredictionTimestepPlot(
                num_samples_to_plot=self.hparams["hparams"].num_samples_to_plot,
                num_features_to_plot=4,
                prefix="Test",
                save_path=save_path,
            ),
        ]

    def test_step(self, batch: ItemBatch, batch_idx):
        """
        Run test on single batch
        """
        prediction, target, _ = self._shared_val_test_step(batch, batch_idx, "test")

        # Notify plotters & metrics
        for plotter in self.test_plotters:
            plotter.update(self, prediction=prediction, target=target)
        self.psd_plot_metric.update(prediction, target, self.original_shape)
        self.rmse_psd_plot_metric.update(prediction, target, self.original_shape)
<<<<<<< HEAD
        #self.rmse_metric.update(prediction, target)
        #self.acc_metric.update(prediction, target)
        
=======
        # self.rmse_metric.update(prediction, target)
        # self.acc_metric.update(prediction, target)

>>>>>>> 5510c3b5
    @cached_property
    def interior_2d(self) -> torch.Tensor:
        """
        Get the interior mask as a 2d mask.
        Usefull when stored as 1D in statics.
        """
        if self.num_spatial_dims == 1:
            return einops.rearrange(
                self.interior_mask, "(x y) h -> x y h", x=self.grid_shape[0]
            )
        return self.interior_mask

    def on_test_epoch_end(self):
        """
        Compute test metrics and make plots at the end of test epoch.
        """
        # TODO : when running on multiple GPU, the following line throws
        # "RuntimeError: No backend type associated with device type cpu"
        # see: https://github.com/Lightning-AI/torchmetrics/issues/2477
        # and: https://github.com/Lightning-AI/pytorch-lightning/issues/18803
        self.psd_plot_metric.compute()
        self.rmse_psd_plot_metric.compute()
<<<<<<< HEAD
        #self.rmse_metric.compute()
        #self.acc_metric.compute()

=======
        # self.rmse_metric.compute()
        # self.acc_metric.compute()
>>>>>>> 5510c3b5
        # Notify plotters that the test epoch end
        for plotter in self.test_plotters:
            plotter.on_step_end(self, label="Test")<|MERGE_RESOLUTION|>--- conflicted
+++ resolved
@@ -586,15 +586,9 @@
             plotter.update(self, prediction=prediction, target=target)
         self.psd_plot_metric.update(prediction, target, self.original_shape)
         self.rmse_psd_plot_metric.update(prediction, target, self.original_shape)
-<<<<<<< HEAD
-        #self.rmse_metric.update(prediction, target)
-        #self.acc_metric.update(prediction, target)
-        
-=======
         # self.rmse_metric.update(prediction, target)
         # self.acc_metric.update(prediction, target)
 
->>>>>>> 5510c3b5
     @cached_property
     def interior_2d(self) -> torch.Tensor:
         """
@@ -617,14 +611,8 @@
         # and: https://github.com/Lightning-AI/pytorch-lightning/issues/18803
         self.psd_plot_metric.compute()
         self.rmse_psd_plot_metric.compute()
-<<<<<<< HEAD
-        #self.rmse_metric.compute()
-        #self.acc_metric.compute()
-
-=======
         # self.rmse_metric.compute()
         # self.acc_metric.compute()
->>>>>>> 5510c3b5
         # Notify plotters that the test epoch end
         for plotter in self.test_plotters:
             plotter.on_step_end(self, label="Test")