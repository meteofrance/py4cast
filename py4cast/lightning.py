import getpass
import shutil
from copy import deepcopy
from dataclasses import asdict, dataclass
from functools import cached_property
from pathlib import Path
from typing import List, Tuple, Union

import einops
import matplotlib
import pytorch_lightning as pl
import torch
from lightning.pytorch.utilities import rank_zero_only
from torch import nn
from torchinfo import summary
from transformers import get_cosine_schedule_with_warmup

from py4cast.datasets.base import DatasetInfo, ItemBatch, NamedTensor
from py4cast.losses import ScaledLoss, WeightedLoss
from py4cast.metrics import MetricACC, MetricPSDK, MetricPSDVar
from py4cast.models import build_model_from_settings, get_model_kls_and_settings
from py4cast.models.base import expand_to_batch
from py4cast.observer import (
    PredictionEpochPlot,
    PredictionTimestepPlot,
    SpatialErrorPlot,
    StateErrorPlot,
)

# learning rate scheduling period in steps (update every nth step)
LR_SCHEDULER_PERIOD: int = 10

# PNG plots period in epochs. Plots are made, logged and saved every nth epoch.
PLOT_PERIOD: int = 10


@dataclass
class ArLightningHyperParam:
    """
    Settings and hyperparameters for the lightning AR model.
    """

    dataset_info: DatasetInfo
    dataset_name: str
    dataset_conf: Path
    batch_size: int

    model_conf: Union[Path, None] = None
    model_name: str = "halfunet"

    lr: float = 0.1
    loss: str = "mse"

    num_input_steps: int = 2
    num_pred_steps_train: int = 2
    num_inter_steps: int = 1  # Number of intermediary steps (without any data)

    num_pred_steps_val_test: int = 2
    num_samples_to_plot: int = 1

    training_strategy: str = "diff_ar"

    len_train_loader: int = 1
    save_path: Path = None
    use_lr_scheduler: bool = False

    def __post_init__(self):
        """
        Check the configuration

        Raises:
            AttributeError: raise an exception if the set of attribute is not well designed.
        """
        if self.num_inter_steps > 1 and self.num_input_steps > 1:
            raise AttributeError(
                "It is not possible to have multiple input steps when num_inter_steps > 1."
                f"Get num_input_steps :{self.num_input_steps} and num_inter_steps: {self.num_inter_steps}"
            )
        ALLOWED_STRATEGIES = ("diff_ar", "scaled_ar")
        if self.training_strategy not in ALLOWED_STRATEGIES:
            raise AttributeError(
                f"Unknown strategy {self.training_strategy}, allowed strategies are {ALLOWED_STRATEGIES}"
            )

    def summary(self):
        self.dataset_info.summary()
        print(f"Number of input_steps : {self.num_input_steps}")
        print(f"Number of pred_steps (training) : {self.num_pred_steps_train}")
        print(f"Number of pred_steps (test/val) : {self.num_pred_steps_val_test}")
        print(f"Number of intermediary steps :{self.num_inter_steps}")
        print(f"Training strategy :{self.training_strategy}")
        print(
            f"Model step duration : {self.dataset_info.step_duration /self.num_inter_steps}"
        )
        print(f"Model conf {self.model_conf}")
        print("---------------------")
        print(f"Loss {self.loss}")
        print(f"Batch size {self.batch_size}")
        print(f"Learning rate {self.lr}")
        print("---------------------------")


@rank_zero_only
def rank_zero_init(model_kls, model_settings, statics):
    if hasattr(model_kls, "rank_zero_setup"):
        model_kls.rank_zero_setup(model_settings, statics)


@rank_zero_only
def exp_summary(hparams: ArLightningHyperParam, model: nn.Module):
    hparams.summary()
    summary(model)


class AutoRegressiveLightning(pl.LightningModule):
    """
    Auto-regressive lightning module for predicting meteorological fields.
    """

    def __init__(self, hparams: ArLightningHyperParam, *args, **kwargs):
        super().__init__(*args, **kwargs)

        self.save_hyperparameters()  # write hparams.yaml in save folder

        # Load static features for grid/data
        # We do not want to change dataset statics inplace
        # Otherwise their is some problem with transform_statics and parameters_saving
        # when relaoding from checkpoint
        statics = deepcopy(hparams.dataset_info.statics)
        # Init object of register_dict
        self.diff_stats = hparams.dataset_info.diff_stats
        self.stats = hparams.dataset_info.stats

        # Keeping track of grid shape
        self.grid_shape = statics.grid_shape

        # For making restoring of optimizer state optional (slight hack)
        self.opt_state = None

        # For example plotting
        self.plotted_examples = 0

        # For storing spatial loss maps during evaluation
        self.spatial_loss_maps = []

        # class variables to log loss during training, for tensorboad custom scalar
        self.training_step_losses = []
        self.validation_step_losses = []

        # Set model input/output grid features based on dataset tensor shapes
        num_grid_static_features = statics.grid_static_features.dim_size("features")

        # Compute the number of input features for the neural network
        # Should be directly supplied by datasetinfo ?

        num_input_features = (
            hparams.num_input_steps * hparams.dataset_info.weather_dim
            + num_grid_static_features
            + hparams.dataset_info.forcing_dim
        )

        num_output_features = hparams.dataset_info.weather_dim

        model_kls, model_settings = get_model_kls_and_settings(
            hparams.model_name, hparams.model_conf
        )

        # All processes should wait until rank zero
        # has done the initialization (like creating a graph)
        rank_zero_init(model_kls, model_settings, statics)

        self.model, model_settings = build_model_from_settings(
            hparams.model_name,
            num_input_features,
            num_output_features,
            hparams.model_conf,
            statics.grid_shape,
        )

        exp_summary(hparams, self.model)

        # We transform and register the statics after the model has been set up
        # This change the dimension of all statics
        if len(self.model.input_dims) == 3:
            # Graph model, we flatten the statics spatial dims
            statics.grid_static_features.flatten_("ngrid", 0, 1)
            statics.border_mask = statics.border_mask.flatten(0, 1)
            statics.interior_mask = statics.interior_mask.flatten(0, 1)

        # Register interior and border mask.
        statics.register_buffers(self)

        self.num_spatial_dims = statics.grid_static_features.num_spatial_dims

        self.register_buffer(
            "grid_static_features",
            expand_to_batch(statics.grid_static_features.tensor, hparams.batch_size),
            persistent=False,
        )
        # We need to instantiate the loss after statics had been transformed.
        # Indeed, the statics used should be in the right dimensions.
        # MSE loss, need to do reduction ourselves to get proper weighting
        if hparams.loss == "mse":
            self.loss = WeightedLoss("MSELoss", reduction="none")
        elif hparams.loss == "mae":
            self.loss = WeightedLoss("L1Loss", reduction="none")
        else:
            raise TypeError(f"Unknown loss function: {hparams.loss}")

        self.loss.prepare(self, statics.interior_mask, hparams.dataset_info)

        save_path = self.hparams["hparams"].save_path
        max_pred_step = self.hparams["hparams"].num_pred_steps_val_test - 1
        self.rmse_psd_plot_metric = MetricPSDVar(pred_step=max_pred_step)
        self.psd_plot_metric = MetricPSDK(save_path, pred_step=max_pred_step)
        self.acc_metric = MetricACC(self.hparams["hparams"].dataset_info)

    @rank_zero_only
    def log_hparams_tb(self):
        if self.logger:
            hparams = self.hparams["hparams"]
            # Log hparams in tensorboard hparams window
            dict_log = asdict(hparams)
            dict_log["username"] = getpass.getuser()
            self.logger.log_hyperparams(dict_log, metrics={"val_mean_loss": 0.0})
            # Save model & dataset conf as files
            if hparams.dataset_conf is not None:
                shutil.copyfile(
                    hparams.dataset_conf, hparams.save_path / "dataset_conf.json"
                )
            if hparams.model_conf is not None:
                shutil.copyfile(
                    hparams.model_conf, hparams.save_path / "model_conf.json"
                )

    def on_fit_start(self):
        self.log_hparams_tb()

    def configure_optimizers(self) -> torch.optim.Optimizer:
        lr = self.hparams["hparams"].lr
        opt = torch.optim.AdamW(self.parameters(), lr=lr, betas=(0.9, 0.95))
        if self.opt_state:
            opt.load_state_dict(self.opt_state)

        if self.hparams["hparams"].use_lr_scheduler:
            len_loader = self.hparams["hparams"].len_train_loader // LR_SCHEDULER_PERIOD
            epochs = self.trainer.max_epochs
            lr_scheduler = get_cosine_schedule_with_warmup(
                opt, 1000 // LR_SCHEDULER_PERIOD, len_loader * epochs
            )
            return {
                "optimizer": opt,
                "lr_scheduler": {
                    "scheduler": lr_scheduler,
                    "interval": "step",
                    "frequency": 1,
                },
            }
        else:
            return opt

    def _next_x(
        self, batch: ItemBatch, prev_states: torch.Tensor, step_idx: int
    ) -> torch.Tensor:
        """
        Build the next x input for the model at step_idx using the :
        - previous states
        - forcing
        - static features
        """
        forcing = batch.forcing.tensor[:, step_idx]
        x = torch.cat(
            [prev_states[:, idx] for idx in range(batch.num_input_steps)]
            + [self.grid_static_features[: batch.batch_size], forcing],
            dim=-1,
        )
        return x

    def _step_diffs(
        self, feature_names: List[str], device: torch.device
    ) -> Tuple[torch.Tensor, torch.Tensor]:
        """
        Get the mean and std of the differences between two consecutive states on the desired device.
        """
        step_diff_std = self.diff_stats.to_list("std", feature_names).to(
            device, non_blocking=True
        )
        step_diff_mean = self.diff_stats.to_list("mean", feature_names).to(
            device, non_blocking=True
        )
        return step_diff_std, step_diff_mean

    def _strategy_params(self) -> Tuple[bool, bool, int]:
        """
        Return the parameters for the desired strategy:
        - force_border
        - scale_y
        - num_inter_steps
        """
        force_border: bool = (
            True if self.hparams["hparams"].training_strategy == "scaled_ar" else False
        )
        scale_y: bool = (
            True if self.hparams["hparams"].training_strategy == "scaled_ar" else False
        )
        # raise if mismatch between strategy and num_inter_steps
        if self.hparams["hparams"].training_strategy == "diff_ar":
            if self.hparams["hparams"].num_inter_steps != 1:
                raise ValueError(
                    "Diff AR strategy requires exactly 1 intermediary step."
                )

        return force_border, scale_y, self.hparams["hparams"].num_inter_steps

    def common_step(
        self, batch: ItemBatch, inference: bool = False
    ) -> Tuple[NamedTensor, NamedTensor]:
        """
        Two Autoregressive strategies are implemented here for train, val, test and inference:
        - scaled_ar:
            * Boundary forcing with y_true/true_state
            * Scaled Differential update next_state = prev_state + y * std + mean
            * Intermediary steps for which we have no y_true data

        - diff_ar:
            * No Boundary forcing
            * Differential update next_state = prev_state + y
            * No Intermediary steps

        Derived/Inspired from https://github.com/joeloskarsson/neural-lam/

        In inference mode, we assume batch.outputs is None and we disable output based border forcing.
        """
        force_border, scale_y, num_inter_steps = self._strategy_params()
        # Right now we postpone that we have a single input/output/forcing

        self.original_shape = None

        if len(self.model.input_dims) == 3:
            # Stack original shape to reshape later
            self.original_shape = batch.inputs.tensor.shape
            # Graph model, we flatten the batch spatial dims
            batch.inputs.flatten_("ngrid", 2, 3)

            if not inference:
                batch.outputs.flatten_("ngrid", 2, 3)

            batch.forcing.flatten_("ngrid", 2, 3)

        prev_states = batch.inputs.tensor
        prediction_list = []

        # Here we do the autoregressive prediction looping
        # for the desired number of ar steps.

        for i in range(batch.num_pred_steps):
            if not inference:
                border_state = batch.outputs.tensor[:, i]

            if scale_y:
                step_diff_std, step_diff_mean = self._step_diffs(
                    batch.inputs.feature_names
                    if inference
                    else batch.outputs.feature_names,
                    prev_states.device,
                )

            # Intermediary steps for which we have no y_true data
            # Should be greater or equal to 1 (otherwise nothing is done).
            for k in range(num_inter_steps):
                x = self._next_x(batch, prev_states, i)
                # Graph (B, N_grid, d_f) or Conv (B, N_lat,N_lon d_f)
                y = self.model(x)

                # We update the latest of our prev_states with the network output
                if scale_y:
                    predicted_state = (
                        prev_states[:, -1] + y * step_diff_std + step_diff_mean
                    )
                else:
                    predicted_state = prev_states[:, -1] + y

                # Overwrite border with true state
                # Force it to true state for all intermediary step
                if not inference and force_border:
                    new_state = (
                        self.border_mask * border_state
                        + self.interior_mask * predicted_state
                    )
                else:
                    new_state = predicted_state

                # Only update the prev_states if we are not at the last step
                if i < batch.num_pred_steps - 1 or k < num_inter_steps - 1:
                    # Update input states for next iteration: drop oldest, append new_state
                    prev_states = torch.cat(
                        [prev_states[:, 1:], new_state.unsqueeze(1)], dim=1
                    )
            # Append prediction to prediction list only "normal steps"
            prediction_list.append(new_state)

        prediction = torch.stack(
            prediction_list, dim=1
        )  # Stacking is done on time step. (B, pred_steps, N_grid, d_f) or (B, pred_steps, N_lat, N_lon, d_f)
        pred_out = NamedTensor.new_like(
            prediction, batch.inputs if inference else batch.outputs
        )

        return pred_out, batch.outputs

    def on_train_start(self):
        self.train_plotters = []

    def _shared_epoch_end(self, outputs: List[torch.Tensor], label: str) -> None:
        """Computes and logs the averaged metrics at the end of an epoch.
        Step shared by training and validation epochs.
        """
        avg_loss = torch.stack([x for x in outputs]).mean()
        tb = self.logger.experiment
        tb.add_scalar(f"mean_loss_epoch/{label}", avg_loss, self.current_epoch)

    def training_step(self, batch: ItemBatch) -> torch.Tensor:
        """
        Train on single batch
        """
        prediction, target = self.common_step(batch)
        # Compute loss: mean over unrolled times and batch
        batch_loss = torch.mean(self.loss(prediction, target))

        self.training_step_losses.append(batch_loss)

        # Notify every plotters
        for plotter in self.train_plotters:
            plotter.update(self, prediction=self.prediction, target=self.target)

        return batch_loss

    def forward(self, x: ItemBatch) -> NamedTensor:
        """
        Forward pass of the model
        """
        return self.common_step(x, inference=True)[0]

    def on_train_epoch_end(self):
        outputs = self.training_step_losses
        self._shared_epoch_end(outputs, "train")
        self.training_step_losses.clear()  # free memory

    def on_validation_start(self):
        """
        Add some observers when starting validation
        """
        l1_loss = ScaledLoss("L1Loss", reduction="none")
        l1_loss.prepare(self, self.interior_mask, self.hparams["hparams"].dataset_info)
        metrics = {"mae": l1_loss}
        save_path = self.hparams["hparams"].save_path
        self.valid_plotters = [
            StateErrorPlot(metrics, prefix="Validation"),
            PredictionTimestepPlot(
                num_samples_to_plot=1,
                num_features_to_plot=4,
                prefix="Validation",
                save_path=save_path,
            ),
            PredictionEpochPlot(
                num_samples_to_plot=1,
                num_features_to_plot=4,
                prefix="Validation",
                save_path=save_path,
            ),
        ]

    def _shared_val_test_step(self, batch: ItemBatch, batch_idx, label: str):
        with torch.no_grad():
            prediction, target = self.common_step(batch)

        time_step_loss = torch.mean(self.loss(prediction, target), dim=0)
        mean_loss = torch.mean(time_step_loss)

        # Log loss per timestep
        loss_dict = {
            f"timestep_losses/{label}_step_{step}": time_step_loss[step]
            for step in range(time_step_loss.shape[0])
        }
        self.log_dict(loss_dict, on_epoch=True, sync_dist=True)
        self.log(
            f"{label}_mean_loss",
            mean_loss,
            on_epoch=True,
            sync_dist=True,
            prog_bar=(label == "val"),
        )
        return prediction, target, mean_loss

    def validation_step(self, batch: ItemBatch, batch_idx):
        """
        Run validation on single batch
        """
        prediction, target, mean_loss = self._shared_val_test_step(
            batch, batch_idx, "val"
        )
        self.validation_step_losses.append(mean_loss)

        self.val_mean_loss = mean_loss

        # Notify every plotters
        if self.current_epoch % PLOT_PERIOD == 0:
            for plotter in self.valid_plotters:
                plotter.update(self, prediction=prediction, target=target)
            self.psd_plot_metric.update(prediction, target, self.original_shape)
            self.rmse_psd_plot_metric.update(prediction, target, self.original_shape)
            self.acc_metric.update(prediction, target)

    def on_validation_epoch_end(self):
        """
        Compute val metrics at the end of val epoch
        """

        # Get dict of metrics' results
        dict_metrics = dict()
        dict_metrics.update(self.psd_plot_metric.compute())
        dict_metrics.update(self.rmse_psd_plot_metric.compute())
        dict_metrics.update(self.acc_metric.compute())
        for name, elmnt in dict_metrics.items():
            if isinstance(elmnt, matplotlib.figure.Figure):
                self.logger.experiment.add_figure(f"{name}", elmnt, self.current_epoch)
            elif isinstance(elmnt, torch.Tensor):
                self.log_dict(
                    {name: elmnt},
                    prog_bar=False,
                    on_step=False,
                    on_epoch=True,
                    sync_dist=True,
                )

        outputs = self.validation_step_losses
        self._shared_epoch_end(outputs, "validation")

        # free memory
        self.validation_step_losses.clear()

        # Notify every plotters
        if self.current_epoch % PLOT_PERIOD == 0:
            for plotter in self.valid_plotters:
                plotter.on_step_end(self, label="Valid")

    def on_test_start(self):
        """
        Attach observer when starting test
        """
        metrics = {}
        for torch_loss, alias in ("L1Loss", "mae"), ("MSELoss", "rmse"):
            loss = ScaledLoss(torch_loss, reduction="none")
            loss.prepare(self, self.interior_mask, self.hparams["hparams"].dataset_info)
            metrics[alias] = loss

        save_path = self.hparams["hparams"].save_path

<<<<<<< HEAD
        max_pred_step = self.hparams["hparams"].num_pred_steps_val_test - 1
        self.rmse_psd_plot_metric = MetricPSDVar(pred_step=max_pred_step)
        self.psd_plot_metric = MetricPSDK(save_path, pred_step=max_pred_step)
        self.acc_metric = MetricACC(self.hparams["hparams"].dataset_info)
=======
>>>>>>> d4576ed9
        self.test_plotters = [
            StateErrorPlot(metrics, save_path=save_path),
            SpatialErrorPlot(),
            PredictionTimestepPlot(
                num_samples_to_plot=self.hparams["hparams"].num_samples_to_plot,
                num_features_to_plot=4,
                prefix="Test",
                save_path=save_path,
            ),
        ]

    def test_step(self, batch: ItemBatch, batch_idx):
        """
        Run test on single batch
        """
        prediction, target, _ = self._shared_val_test_step(batch, batch_idx, "test")

        # Notify plotters & metrics
        for plotter in self.test_plotters:
            plotter.update(self, prediction=prediction, target=target)

<<<<<<< HEAD
        self.acc_metric.update(prediction, target)
=======
>>>>>>> d4576ed9
        self.psd_plot_metric.update(prediction, target, self.original_shape)
        self.rmse_psd_plot_metric.update(prediction, target, self.original_shape)
        self.acc_metric.update(prediction, target)

    @cached_property
    def interior_2d(self) -> torch.Tensor:
        """
        Get the interior mask as a 2d mask.
        Usefull when stored as 1D in statics.
        """
        if self.num_spatial_dims == 1:
            return einops.rearrange(
                self.interior_mask, "(x y) h -> x y h", x=self.grid_shape[0]
            )
        return self.interior_mask

    def on_test_epoch_end(self):
        """
        Compute test metrics and make plots at the end of test epoch.
        """
        # TODO : when running on multiple GPU, the following line throws
        # "RuntimeError: No backend type associated with device type cpu"
        # see: https://github.com/Lightning-AI/torchmetrics/issues/2477
        # and: https://github.com/Lightning-AI/pytorch-lightning/issues/18803
        self.psd_plot_metric.compute()
        self.rmse_psd_plot_metric.compute()
        self.acc_metric.compute()

        # Notify plotters that the test epoch end
        for plotter in self.test_plotters:
            plotter.on_step_end(self, label="Test")<|MERGE_RESOLUTION|>--- conflicted
+++ resolved
@@ -556,13 +556,12 @@
 
         save_path = self.hparams["hparams"].save_path
 
-<<<<<<< HEAD
+
         max_pred_step = self.hparams["hparams"].num_pred_steps_val_test - 1
         self.rmse_psd_plot_metric = MetricPSDVar(pred_step=max_pred_step)
         self.psd_plot_metric = MetricPSDK(save_path, pred_step=max_pred_step)
         self.acc_metric = MetricACC(self.hparams["hparams"].dataset_info)
-=======
->>>>>>> d4576ed9
+
         self.test_plotters = [
             StateErrorPlot(metrics, save_path=save_path),
             SpatialErrorPlot(),
@@ -584,13 +583,11 @@
         for plotter in self.test_plotters:
             plotter.update(self, prediction=prediction, target=target)
 
-<<<<<<< HEAD
+
         self.acc_metric.update(prediction, target)
-=======
->>>>>>> d4576ed9
         self.psd_plot_metric.update(prediction, target, self.original_shape)
         self.rmse_psd_plot_metric.update(prediction, target, self.original_shape)
-        self.acc_metric.update(prediction, target)
+
 
     @cached_property
     def interior_2d(self) -> torch.Tensor:
