import json
import subprocess
from copy import deepcopy
from dataclasses import dataclass
from functools import cached_property
from pathlib import Path
from typing import Dict, List, Literal, Tuple, Union

import einops
import matplotlib
import mlflow.pytorch
import torch
from lightning import LightningDataModule, LightningModule
from lightning.pytorch.loggers import MLFlowLogger
from lightning.pytorch.utilities import rank_zero_only
from mfai.pytorch.models.base import ModelType
from mfai.pytorch.models.utils import (
    expand_to_batch,
    features_last_to_second,
    features_second_to_last,
)
from mlflow.models.signature import infer_signature
from torchinfo import summary
from transformers.optimization import get_cosine_with_min_lr_schedule_with_warmup

from py4cast.datasets import get_datasets
from py4cast.datasets.base import DatasetInfo, ItemBatch, NamedTensor, Statics
from py4cast.io.outputs import (
    OutputSavingSettings,
    save_gifs,
    save_named_tensors_to_grib,
)
from py4cast.losses import ScaledLoss, WeightedLoss, CombinedLoss
from py4cast.metrics import MetricACC, MetricPSDK, MetricPSDVar
from py4cast.models import build_model_from_settings, get_model_kls_and_settings
from py4cast.models import registry as model_registry
from py4cast.plots import (
    PredictionEpochPlot,
    PredictionTimestepPlot,
    SpatialErrorPlot,
    StateErrorPlot,
)
from py4cast.utils import str_to_dtype

PLOT_PERIOD: int = 10


@dataclass
class PlDataModule(LightningDataModule):
    """
    DataModule to encapsulate data splits and data loading.
    """

    def __init__(
        self,
        dataset_name: str = "dummy",
        num_input_steps: int = 1,
        num_pred_steps_train: int = 1,
        num_pred_steps_val_test: int = 1,
        batch_size: int = 2,
        save_gifs: bool = False,
        save_gribs: bool = False,
        list_run_hour: List[int] = [0],
        use_old_weights: Union[str, bool] = False,
        num_workers: int = 1,
        prefetch_factor: int | None = None,
        pin_memory: bool = False,
        dataset_conf: Dict | None = None,
    ):
        super().__init__()
        self.num_input_steps = num_input_steps
        self.num_pred_steps_train = num_pred_steps_train
        self.num_pred_steps_val_test = num_pred_steps_val_test
        self.batch_size = batch_size
        self.save_gifs = save_gifs
        self.save_gribs = save_gribs
        self.list_run_hour = list_run_hour
        self.use_old_weights = use_old_weights
        self.num_workers = num_workers
        self.prefetch_factor = prefetch_factor
        self.pin_memory = pin_memory

        # Get dataset in initialisation to have access to this attribute before method trainer.fit
        self.train_ds, self.val_ds, self.test_ds = get_datasets(
            dataset_name,
            num_input_steps,
            num_pred_steps_train,
            num_pred_steps_val_test,
            dataset_conf,
        )

    @property
    def get_grid(self):
        return self.train_ds.grid

    @property
    def train_dataset_info(self) -> DatasetInfo:
        return self.train_ds.dataset_info

    @property
    def infer_ds(self):
        return self.test_ds

    def train_dataloader(self):
        return self.train_ds.torch_dataloader(
            batch_size=self.batch_size,
            num_workers=self.num_workers,
            shuffle=True,
            prefetch_factor=self.prefetch_factor,
            pin_memory=self.pin_memory,
        )

    def val_dataloader(self):
        return self.val_ds.torch_dataloader(
            batch_size=self.batch_size,
            num_workers=self.num_workers,
            shuffle=False,
            prefetch_factor=self.prefetch_factor,
            pin_memory=self.pin_memory,
        )

    def test_dataloader(self):
        return self.test_ds.torch_dataloader(
            batch_size=self.batch_size,
            num_workers=self.num_workers,
            shuffle=False,
            prefetch_factor=self.prefetch_factor,
            pin_memory=self.pin_memory,
        )

    def predict_dataloader(self):
        return self.test_ds.torch_dataloader(
            batch_size=self.batch_size,
            num_workers=self.num_workers,
            shuffle=False,
            prefetch_factor=self.prefetch_factor,
            pin_memory=self.pin_memory,
        )


@rank_zero_only
def rank_zero_init(model_kls, model_settings, statics: Statics):
    if hasattr(model_kls, "rank_zero_setup"):
        model_kls.rank_zero_setup(model_settings, statics.meshgrid)


class AutoRegressiveLightning(LightningModule):
    """
    Auto-regressive lightning module for predicting meteorological fields.
    """

    def __init__(
        self,
        settings_init_args: dict,
        # args linked from trainer and datamodule
        dataset_info,  # Don't put type hint here or CLI doesn't work
        infer_ds,
        dataset_name: str = "dummy",
        dataset_conf: Dict | None = None,
        num_input_steps: int = 1,
        num_pred_steps_train: int = 1,
        num_pred_steps_val_test: int = 1,
        batch_size: int = 2,
        # non-linked args
        model_name: Literal[tuple(model_registry.keys())] = "HalfUNet",
        losses: List[dict] = [{"class": WeightedLoss,"params": {"loss": "mse", "reduction": "none"}}],
        num_inter_steps: int = 1,
        num_samples_to_plot: int = 1,
        training_strategy: Literal[
            "diff_ar", "scaled_ar", "downscaling_only"
        ] = "diff_ar",
        channels_last: bool = False,
        io_conf: Path | None = None,
        mask_ratio: float = 0,
        mask_on_nan: bool = False,
        learning_rate: float = 1e-4,
        min_learning_rate: float = 1e-6,
        num_warmup_steps: int = 0,
        betas: tuple = (0.9, 0.999),
        *args,
        **kwargs,
    ):
        super().__init__(*args, **kwargs)
        self.infer_ds = infer_ds
        self.settings_init_args = settings_init_args
        self.dataset_name = dataset_name
        self.dataset_conf = dataset_conf
        self.dataset_info = dataset_info
        self.batch_size = batch_size
        self.model_name = model_name
        self.num_input_steps = num_input_steps
        self.num_pred_steps_train = num_pred_steps_train
        self.num_pred_steps_val_test = num_pred_steps_val_test
        self.num_inter_steps = num_inter_steps
        self.num_samples_to_plot = num_samples_to_plot
        self.training_strategy = training_strategy
        self.channels_last = channels_last
        self.io_conf = io_conf
        self.mask_ratio = mask_ratio
        self.mask_on_nan = mask_on_nan
        self.learning_rate = learning_rate
        self.min_learning_rate = min_learning_rate
        self.num_warmup_steps = num_warmup_steps
        self.betas = betas

        if self.training_strategy == "downscaling_only":
            print(
                "WARNING : You are using downscaling_only mode: this is experimental."
            )

        if self.num_inter_steps > 1 and self.num_input_steps > 1:
            raise AttributeError(
                "It is not possible to have multiple input steps when num_inter_steps > 1."
                f"Get num_input_steps :{self.num_input_steps} and num_inter_steps: {self.num_inter_steps}"
            )
        ALLOWED_STRATEGIES = ("diff_ar", "scaled_ar", "downscaling_only")
        if self.training_strategy not in ALLOWED_STRATEGIES:
            raise AttributeError(
                f"Unknown strategy {self.training_strategy}, allowed strategies are {ALLOWED_STRATEGIES}"
            )

        self.save_hyperparameters()  # write hparams.yaml in save folder
        self.hparams["dataset_info"] = dataset_info
        self.hparams["infer_ds"] = infer_ds

        # Load static features for grid/data
        # We do not want to change dataset statics inplace
        # Otherwise their is some problem with transform_statics and parameters_saving
        # when relaoding from checkpoint
        statics = deepcopy(dataset_info.statics)
        # Init object of register_dict
        self.diff_stats = dataset_info.diff_stats
        self.stats = dataset_info.stats

        # Keeping track of grid shape
        self.grid_shape = statics.grid_shape
        # For example plotting
        self.plotted_examples = 0

        # For storing spatial loss maps during evaluation
        self.spatial_loss_maps = []

        # class variables to log loss during training, for tensorboad custom scalar
        self.training_step_losses = []
        self.validation_step_losses = []

        # Set model input/output grid features based on dataset tensor shapes
        num_grid_static_features = statics.grid_statics.dim_size("features")

        # Compute the number of input features for the neural network
        # Should be directly supplied by datasetinfo ?
        ds = self.training_strategy == "downscaling_only"

        num_input_features = (
            num_input_steps * dataset_info.weather_dim * (1 - ds)
            + num_grid_static_features
            + dataset_info.forcing_dim
            + self.mask_on_nan
        )

        num_output_features = dataset_info.weather_dim

        model_kls, model_settings = get_model_kls_and_settings(
            model_name, self.settings_init_args
        )

        # All processes should wait until rank zero
        # has done the initialization (like creating a graph)
        rank_zero_init(model_kls, model_settings, statics)

        self.model, model_settings = build_model_from_settings(
            model_name,
            num_input_features,
            num_output_features,
            self.settings_init_args,
            statics.grid_shape,
        )
        if channels_last:
            self.model = self.model.to(memory_format=torch.channels_last)

        # We transform and register the statics after the model has been set up
        # This change the dimension of all statics
        if self.model.model_type == ModelType.GRAPH:
            # Graph model, we flatten the statics spatial dims
            statics.grid_statics.flatten_("ngrid", 0, 1)
            statics.border_mask = statics.border_mask.flatten(0, 1)
            statics.interior_mask = statics.interior_mask.flatten(0, 1)

        # Register interior and border mask.
        statics.register_buffers(self)

        self.num_spatial_dims = statics.grid_statics.num_spatial_dims

        self.register_buffer(
            "grid_static_features",
            expand_to_batch(statics.grid_statics.tensor, batch_size),
            persistent=False,
        )

        print(losses)
        # We need to instantiate the loss after statics had been transformed.
        # Indeed, the statics used should be in the right dimensions.
        # MSE loss, need to do reduction ourselves to get proper weighting
        self.loss = CombinedLoss(losses)
        self.loss.prepare(self, statics.interior_mask, dataset_info)

    #############################################################
    #                           SETUP                           #
    #############################################################

    def setup(self, stage=None):
        if self.logging_enabled:
            self.logger.log_hyperparams(self.hparams)
            self.save_path = Path(self.trainer.log_dir)
            max_pred_step = self.num_pred_steps_val_test - 1
            self.rmse_psd_plot_metric = MetricPSDVar(pred_step=max_pred_step)
            self.psd_plot_metric = MetricPSDK(self.save_path, pred_step=max_pred_step)
            self.acc_metric = MetricACC(self.dataset_info)
            self.configure_loggers()

    def configure_loggers(self):
        layout = {
            "Check Overfit": {
                "loss": [
                    "Multiline",
                    ["mean_loss_epoch/train", "mean_loss_epoch/validation"],
                ],
            },
        }
        self.logger.experiment.add_custom_scalars(layout)

    def on_save_checkpoint(self, checkpoint):
        """
        We store our feature and dim names in the checkpoint
        """
        checkpoint["input_feature_names"] = self.input_feature_names
        checkpoint["output_feature_names"] = self.output_feature_names
        checkpoint["output_dim_names"] = self.output_dim_names
        checkpoint["output_dtype"] = self.output_dtype

    def on_load_checkpoint(self, checkpoint):
        """
        We load our feature and dim names from the checkpoint
        """
        self.input_feature_names = checkpoint["input_feature_names"]
        self.output_feature_names = checkpoint["output_feature_names"]
        self.output_dim_names = checkpoint["output_dim_names"]
        self.output_dtype = checkpoint["output_dtype"]

    @property
    def logging_enabled(self) -> bool:
        """
        Check if logging is enabled
        """
        return self.trainer.logger.log_dir is not None

    @property
    def dtype(self):
        """
        Return the appropriate torch dtype for the desired precision in hparams.
        """
        return str_to_dtype[self.trainer.precision]

    @cached_property
    def interior_2d(self) -> torch.Tensor:
        """
        Get the interior mask as a 2d mask.
        Usefull when stored as 1D in statics.
        """
        if self.num_spatial_dims == 1:
            return einops.rearrange(
                self.interior_mask, "(x y) h -> x y h", x=self.grid_shape[0]
            )
        return self.interior_mask

    @cached_property
    def mlflow_logger(self) -> Union[MLFlowLogger, None]:
        """
        Get the MLFlowLogger if it has been set.
        """
        return next(
            iter([o for o in self.loggers if isinstance(o, MLFlowLogger)]), None
        )

    @rank_zero_only
    def print_summary_model(self):
        self.dataset_info.summary()
        print(f"Number of input_steps : {self.num_input_steps}")
        print(f"Number of pred_steps (training) : {self.num_pred_steps_train}")
        print(f"Number of pred_steps (test/val) : {self.num_pred_steps_val_test}")
        print(f"Number of intermediary steps :{self.num_inter_steps}")
        print(f"Training strategy :{self.training_strategy}")
        print(
            f"Model step duration : {self.dataset_info.pred_step /self.num_inter_steps}"
        )
        print("---------------------")
        print(f"Loss {self.loss}")
        print(f"Batch size {self.batch_size}")
        print("---------------------------")
        summary(self.model)

    @rank_zero_only
    def inspect_tensors(self):
        """
        Prints all tensor parameters and buffers
        of the model with name, shape and dtype.
        """
        # trainable parameters
        for name, param in self.named_parameters():
            print(name, param.shape, param.dtype)
        # buffers
        for name, buffer in self.named_buffers():
            print(name, buffer.shape, buffer.dtype)

    @rank_zero_only
    def log_hparams_tb(self):
        if self.logging_enabled and self.logger:
            # Write commit and state of git repo in log file
            dest_git_log = self.save_path / "git_log.txt"
            out_log = (
                subprocess.check_output(["git", "log", "-n", "1"])
                .strip()
                .decode("utf-8")
            )
            out_status = (
                subprocess.check_output(["git", "status"]).strip().decode("utf-8")
            )
            with open(dest_git_log, "w") as f:
                f.write(out_log)
                f.write(out_status)

    def on_fit_start(self):
        self.log_hparams_tb()
        self.print_summary_model()

    def configure_optimizers(self):
        """
        Configure the optimizer and scheduler
        """
        optimizer = torch.optim.AdamW(
            self.parameters(),
            lr=self.hparams.learning_rate,
            betas=self.hparams.betas,
        )

        # Scheduler
        scheduler = get_cosine_with_min_lr_schedule_with_warmup(
            optimizer,
            num_warmup_steps=self.hparams.num_warmup_steps,
            num_training_steps=self.trainer.estimated_stepping_batches,
            min_lr=self.hparams.min_learning_rate,
        )

        return {
            "optimizer": optimizer,
            "lr_scheduler": {
                "scheduler": scheduler,
                "interval": "step",
                "frequency": 1,
            },
        }

    #############################################################
    #                          FORWARD                          #
    #############################################################

    def forward(self, x: ItemBatch, batch_idx: int) -> NamedTensor:
        """
        Forward pass of the model
        """
        return self.common_step(x, batch_idx, phase="inference")[0]

    def common_step(
        self, batch: ItemBatch, batch_idx: int, phase: str
    ) -> Tuple[NamedTensor, NamedTensor]:
        """
        Handling autocast subtelty for mixed precision on GPU and CPU (only bf16 for the later).
        """
        if torch.cuda.is_available():
            with torch.amp.autocast("cuda", dtype=self.dtype):
                return self._common_step(batch, batch_idx, phase)
        else:
            if not (phase == "inference") and "bf16" in self.trainer.precision:
                with torch.amp.autocast("cuda", dtype=self.dtype):
                    return self._common_step(batch, batch_idx, phase)
            else:
                return self._common_step(batch, batch_idx, phase)

    def _common_step(
        self, batch: ItemBatch, batch_idx: int, phase: str
    ) -> Tuple[NamedTensor, NamedTensor]:
        """
        Two Autoregressive strategies are implemented here for train, val, test and inference:
        - scaled_ar:
            * Boundary forcing with y_true/true_state
            * Scaled Differential update next_state = prev_state + y * std + mean
            * Intermediary steps for which we have no y_true data

        - diff_ar:
            * No Boundary forcing
            * Differential update next_state = prev_state + y
            * No Intermediary steps

        Another training stratgey is implemented (still experimental) is the downscaling, with
            * No Boundary forcing
            * Update next_state = y
            * No Intermediary steps

        Derived/Inspired from https://github.com/joeloskarsson/neural-lam/

        In inference mode, we assume batch.outputs is None and we disable output based border forcing.
        """
        force_border, scale_y, num_inter_steps = self._strategy_params()
        # Right now we postpone that we have a single input/output/forcing

        self.original_shape = None

        if self.model.model_type == ModelType.GRAPH:
            # Stack original shape to reshape later
            self.original_shape = batch.inputs.tensor.shape
            # Graph model, we flatten the batch spatial dims
            batch.inputs.flatten_("ngrid", *batch.inputs.spatial_dim_idx)

            if not (phase == "inference"):
                batch.outputs.flatten_("ngrid", *batch.outputs.spatial_dim_idx)

            batch.forcing.flatten_("ngrid", *batch.forcing.spatial_dim_idx)

        # we save the feature names at the first batch of training
        # to check at inference time if the feature names are the same
        # also useful to build NamedTensor outputs with same feature and dim names
        # If model type is graph, flat the lon/lat dim before saving the dims
        if batch_idx == 0 and phase == "train":
            self.input_feature_names = batch.inputs.feature_names
            self.output_feature_names = batch.outputs.feature_names
            self.output_dim_names = batch.outputs.names
            self.output_dtype = batch.outputs.tensor.dtype

        prev_states = batch.inputs
        prediction_list = []

        # Here we do the autoregressive prediction looping
        # for the desired number of ar steps.
        for i in range(batch.num_pred_steps):
            if not (phase == "inference"):
<<<<<<< HEAD
                border_state = batch.outputs.select_tensor_dim("timestep", i).clone()
=======
                border_state = batch.outputs.select_tensor_dim("timestep", i)
>>>>>>> cc52bc2b
                if self.mask_on_nan:
                    border_state = torch.nan_to_num(border_state, nan=0)

            if scale_y:
                step_diff_std, step_diff_mean = self._step_diffs(
                    (
                        self.output_feature_names
                        if (phase == "inference")
                        else batch.outputs.feature_names
                    ),
                    prev_states.device,
                )

            # Intermediary steps for which we have no y_true data
            # Should be greater or equal to 1 (otherwise nothing is done).
            for k in range(num_inter_steps):
                x = self._next_x(batch, prev_states, i)
                # Graph (B, N_grid, d_f) or Conv (B, N_lat,N_lon d_f)
                if self.channels_last:
                    x = x.to(memory_format=torch.channels_last)
                if self.mask_ratio != 0:  # maskedautoencoder strategy
                    x = self.mask_tensor(x)
                # Here we adapt our tensors to the order of dimensions of CNNs and ViTs
                if self.model.features_second:
                    x = features_last_to_second(x)
                    y = self.model(x)
                    y = features_second_to_last(y)
                else:
                    y = self.model(x)

                ds = self.training_strategy == "downscaling_only"

                # select the last timestep
                last_prev_state = prev_states.select_tensor_dim("timestep", -1).clone()
                if self.mask_on_nan:
                    last_prev_state = torch.nan_to_num(last_prev_state, nan=0)

                # We update the latest of our prev_states with the network output
                if scale_y:
                    predicted_state = (
                        # select the last timestep
                        last_prev_state * (1 - ds) + y * step_diff_std + step_diff_mean
                    )
                else:
                    predicted_state = last_prev_state * (1 - ds) + y

                # Overwrite border with true state
                # Force it to true state for all intermediary step
                if not (phase == "inference") and force_border:
                    new_state = (
                        self.border_mask * border_state
                        + self.interior_mask * predicted_state
                    )
                else:
                    new_state = predicted_state

                # Only update the prev_states if we are not at the last step
                if i < batch.num_pred_steps - 1 or k < num_inter_steps - 1:
                    # Update input states for next iteration: drop oldest, append new_state
                    timestep_dim_index = batch.inputs.dim_index("timestep")
                    new_prev_states_tensor = torch.cat(
                        [
                            # Drop the oldest timestep (select all but the first)
                            prev_states.index_select_tensor_dim(
                                "timestep",
                                range(1, prev_states.dim_size("timestep")),
                            ),
                            # Add the timestep dimension to the new state
                            new_state.unsqueeze(timestep_dim_index),
                        ],
                        dim=timestep_dim_index,
                    )

                    # Make a new NamedTensor with the same dim and
                    # feature names as the original prev_states
                    prev_states = NamedTensor.new_like(
                        new_prev_states_tensor, prev_states
                    )
            # Append prediction to prediction list only "normal steps"
            prediction_list.append(new_state)

        prediction = torch.stack(
            prediction_list, dim=1
        )  # Stacking is done on time step. (B, pred_steps, N_grid, d_f) or (B, pred_steps, N_lat, N_lon, d_f)

        # In inference mode we use a "trained" module which MUST have the output feature names
        # and the output dim names attributes set.
        if phase == "inference":
            pred_out = NamedTensor(
                prediction.type(self.output_dtype),
                self.output_dim_names,
                self.output_feature_names,
            )
        else:
            pred_out = NamedTensor.new_like(
                prediction.type_as(batch.outputs.tensor), batch.outputs
            )
        return pred_out, batch.outputs

    def _strategy_params(self) -> Tuple[bool, bool, int]:
        """
        Return the parameters for the desired strategy:
        - force_border
        - scale_y
        - num_inter_steps
        """
        force_border: bool = True if self.training_strategy == "scaled_ar" else False
        scale_y: bool = True if self.training_strategy == "scaled_ar" else False
        # raise if mismatch between strategy and num_inter_steps
        if self.training_strategy == "diff_ar":
            if self.num_inter_steps != 1:
                raise ValueError(
                    "Diff AR strategy requires exactly 1 intermediary step."
                )

        return force_border, scale_y, self.num_inter_steps

    def _step_diffs(
        self, feature_names: List[str], device: torch.device
    ) -> Tuple[torch.Tensor, torch.Tensor]:
        """
        Get the mean and std of the differences between two consecutive states on the desired device.
        """
        step_diff_std = self.diff_stats.to_list("std", feature_names).to(
            device,
            non_blocking=True,
        )
        step_diff_mean = self.diff_stats.to_list("mean", feature_names).to(
            device, non_blocking=True
        )
        return step_diff_std, step_diff_mean

    def _next_x(
        self, batch: ItemBatch, prev_states: NamedTensor, step_idx: int
    ) -> torch.Tensor:
        """
        Build the next x input for the model at timestep step_idx using the :
        - previous states
        - forcing
        - static features

        If downscaling strategy, the previous_states are set to 0.
        """
        forcing = batch.forcing.select_dim("timestep", step_idx)
        ds = self.training_strategy == "downscaling_only"
        inputs = [
            prev_states.select_tensor_dim("timestep", idx)
            for idx in range(batch.num_input_steps)
        ]

        mask_list = []

        # create a mask that corresponds to the union of the nans in the input and the forcings
        if self.mask_on_nan:
            combined_mask = torch.zeros_like(inputs[0][:, :, :, 0], dtype=torch.bool)

            # Combine masks for inputs
            for input in inputs:
                mask = torch.isnan(input)
                for i in range(mask.shape[-1]):
                    combined_mask = (
                        combined_mask | mask[:, :, :, i]
                    )  # Union of size masks (batch, lat, lon)

            # Combine masks for forcing
            mask = torch.isnan(forcing.tensor)
            for i in range(mask.shape[-1]):
                combined_mask = (
                    combined_mask | mask[:, :, :, i]
                )  # Union of size masks (batch, lat, lon)

            mask_list.append(
                ~combined_mask.unsqueeze(-1)  # unsqueeze and invert combined_mask
            )  # shape [(batch, lat, lon, param)]

            # replace nan by 0 in inputs
            inputs = [torch.nan_to_num(input, nan=0) for input in inputs]
            # replace nan by 0 in forcing
            forcing.tensor = torch.nan_to_num(forcing.tensor, nan=0)

        # If downscaling only, inputs are not concatenated: only use static features and forcings.
        x = torch.cat(
            inputs * (1 - ds)  # = [] if downscaling strategy
            + [self.grid_static_features[: batch.batch_size], forcing.tensor]
            + mask_list,
            dim=forcing.dim_index("features"),
        )

        return x

    def mask_tensor(self, x):
        _, height, width, _ = x.shape
        num_blocks = int((1 - self.mask_ratio) * height * width)
        block_size_h = height // int(height**0.5)
        block_size_w = width // int(width**0.5)
        mask = torch.ones_like(x, dtype=torch.bool)
        block_indices = torch.randperm(height * width)[:num_blocks]
        for i in block_indices:
            row = i // width
            col = i % width
            mask[
                :,
                row * block_size_h : (row + 1) * block_size_h,
                col * block_size_w : (col + 1) * block_size_w,
                :,
            ] = False
        return x * mask

    def get_mask_on_nan(self, target: NamedTensor) -> torch.Tensor:
        """
        Returns a mask matching the nan values in target, same shape as the target.
        Replaces the nan values by zeros in the target.
        """
        if self.mask_on_nan:
            mask = ~torch.isnan(target.tensor)
            target_masked = target.clone()
            target_masked.tensor = torch.nan_to_num(target_masked.tensor, nan=0)
            return mask, target_masked
        return torch.ones_like(target.tensor), target

    #############################################################
    #                          FIT/TRAIN                        #
    #############################################################

    def on_train_start(self):
        self.train_plotters = []

    def training_step(self, batch: ItemBatch, batch_idx: int) -> torch.Tensor:
        """
        Train on single batch
        """

        prediction, target = self.common_step(batch, batch_idx, phase="train")

        mask, target_masked = self.get_mask_on_nan(target)

        # Compute loss: mean over unrolled times and batch
        batch_loss = torch.mean(self.loss(prediction, target_masked, mask=mask))

        self.training_step_losses.append(batch_loss)

        # Notify every plotters
        if self.logging_enabled:
            for plotter in self.train_plotters:
                plotter.update(
                    self, batch=batch, prediction=prediction, target=target_masked, mask=mask
                )

        return batch_loss

    def on_train_epoch_end(self):
        outputs = self.training_step_losses
        if self.logging_enabled:
            avg_loss = torch.stack([x for x in outputs]).mean()
            tb = self.logger.experiment
            tb.add_scalar("mean_loss_epoch/train", avg_loss, self.global_step)
            self.training_step_losses.clear()  # free memory

    def on_train_end(self):
        if self.mlflow_logger:
            # Get random sample to infer the signature of the model
            dataloader = self.trainer.datamodule.test_dataloader()
            data = next(iter(dataloader))
            signature = infer_signature(
                data.inputs.tensor.detach().numpy(),
                data.outputs.tensor.detach().numpy(),
            )

            # Manually log the trained model in Mlflow style with its signature
            run_id = self.mlflow_logger.version
            with mlflow.start_run(run_id=run_id):
                mlflow.pytorch.log_model(
                    pytorch_model=self.trainer.model,
                    artifact_path="model",
                    signature=signature,
                )

    #############################################################
    #                         VALIDATION                        #
    #############################################################

    def on_validation_start(self):
        """
        Add some plots when starting validation
        """
        if self.logging_enabled:
            l1_loss = ScaledLoss("L1Loss", reduction="none")
            l1_loss.prepare(self, self.interior_mask, self.dataset_info)
            metrics = {"mae": l1_loss}
            self.valid_plotters = [
                StateErrorPlot(metrics, prefix="Validation"),
                PredictionTimestepPlot(
                    num_samples_to_plot=1,
                    num_features_to_plot=4,
                    prefix="Validation",
                    save_path=self.save_path,
                ),
                PredictionEpochPlot(
                    num_samples_to_plot=1,
                    num_features_to_plot=4,
                    prefix="Validation",
                    save_path=self.save_path,
                ),
            ]

    def validation_step(self, batch: ItemBatch, batch_idx: int):
        """Runs validation on a single batch"""
        with torch.no_grad():
            prediction, target = self.common_step(batch, batch_idx, phase="val_test")

        mask, target_masked = self.get_mask_on_nan(target)

        time_step_loss = torch.mean(self.loss(prediction, target_masked, mask), dim=0)
        mean_loss = torch.mean(time_step_loss)

        if self.logging_enabled:
            # Log loss per timestep
            loss_dict = {
                f"timestep_losses/val_step_{step}": time_step_loss[step]
                for step in range(time_step_loss.shape[0])
            }
            self.log_dict(loss_dict, on_epoch=True, sync_dist=True)
            self.log(
                "val_mean_loss",
                mean_loss,
                on_epoch=True,
                sync_dist=True,
                prog_bar=True,
            )

        self.validation_step_losses.append(mean_loss)

        self.val_mean_loss = mean_loss

        self.validation_step_logging(batch, prediction, target_masked, mask)

    def validation_step_logging(
        self,
        batch: ItemBatch,
        prediction: NamedTensor,
        target: NamedTensor,
        mask: torch.Tensor,
    ):
        """Saves metrics and plots of validation to the tensorboard"""
        if self.logging_enabled:
            # Notify every plotters
            if self.current_epoch % PLOT_PERIOD == 0:
                for plotter in self.valid_plotters:
                    plotter.update(
                        self,
                        batch=batch,
                        prediction=prediction,
                        target=target,
                        mask=mask,
                    )
            self.psd_plot_metric.update(prediction, target, mask, self.original_shape)
            self.rmse_psd_plot_metric.update(
                prediction, target, mask, self.original_shape
            )
            self.acc_metric.update(prediction, target, mask)

    def on_validation_epoch_end(self):
        """
        Compute val metrics at the end of val epoch
        """

        if self.logging_enabled:
            # Get dict of metrics' results
            dict_metrics = dict()
            dict_metrics.update(self.psd_plot_metric.compute())
            dict_metrics.update(self.rmse_psd_plot_metric.compute())
            dict_metrics.update(self.acc_metric.compute())
            for name, elmnt in dict_metrics.items():
                if isinstance(elmnt, matplotlib.figure.Figure):
                    # Tensorboard logger
                    self.logger.experiment.add_figure(
                        f"{name}", elmnt, self.current_epoch
                    )
                    # If MLFlowLogger activated
                    if self.mlflow_logger:
                        run_id = self.mlflow_logger.version
                        self.mlflow_logger.experiment.log_figure(
                            run_id=run_id,
                            figure=elmnt,
                            artifact_file=f"figures/{name}.png",
                        )
                elif isinstance(elmnt, torch.Tensor):
                    self.log_dict(
                        {name: elmnt},
                        prog_bar=False,
                        on_step=False,
                        on_epoch=True,
                        sync_dist=True,
                    )

        outputs = self.validation_step_losses
        if self.logging_enabled:
            avg_loss = torch.stack([x for x in outputs]).mean()
            tb = self.logger.experiment
            tb.add_scalar("mean_loss_epoch/validation", avg_loss, self.global_step)
        # free memory
        self.validation_step_losses.clear()

        if self.logging_enabled:
            # Notify every plotters
            if self.current_epoch % PLOT_PERIOD == 0:
                for plotter in self.valid_plotters:
                    plotter.on_step_end(self, label="Valid")

    #############################################################
    #                            TEST                           #
    #############################################################

    def on_test_start(self):
        """
        Attach observer when starting test
        """
        if self.logging_enabled:
            metrics = {}
            for torch_loss, alias in ("L1Loss", "mae"), ("MSELoss", "rmse"):
                loss = ScaledLoss(torch_loss, reduction="none")
                loss.prepare(self, self.interior_mask, self.dataset_info)
                metrics[alias] = loss

            self.test_plotters = [
                StateErrorPlot(metrics, save_path=self.save_path),
                SpatialErrorPlot(),
                PredictionTimestepPlot(
                    num_samples_to_plot=self.num_samples_to_plot,
                    num_features_to_plot=4,
                    prefix="Test",
                    save_path=self.save_path,
                ),
            ]

    def test_step(self, batch: ItemBatch, batch_idx: int):
        """Runs test on single batch"""
        with torch.no_grad():
            prediction, target = self.common_step(batch, batch_idx, phase="val_test")

        mask, target_masked = self.get_mask_on_nan(target)

        time_step_loss = torch.mean(self.loss(prediction, target_masked, mask), dim=0)
        mean_loss = torch.mean(time_step_loss)

        if self.logging_enabled:
            # Log loss per timestep
            loss_dict = {
                "timestep_losses/test_step_{step}": time_step_loss[step]
                for step in range(time_step_loss.shape[0])
            }
            self.log_dict(loss_dict, on_epoch=True, sync_dist=True)
            self.log(
                "test_mean_loss",
                mean_loss,
                on_epoch=True,
                sync_dist=True,
                prog_bar=False,
            )

        self.test_step_logging(batch, prediction, target_masked, mask)

    def test_step_logging(
        self,
        batch: ItemBatch,
        prediction: NamedTensor,
        target: NamedTensor,
        mask: torch.Tensor,
    ):
        """Saves metrics and plots of test to the tensorboard"""
        if self.logging_enabled:
            # Notify plotters & metrics
            for plotter in self.test_plotters:
                plotter.update(
                    self, batch=batch, prediction=prediction, target=target, mask=mask
                )

            self.acc_metric.update(prediction, target, mask)
            self.psd_plot_metric.update(prediction, target, mask, self.original_shape)
            self.rmse_psd_plot_metric.update(
                prediction, target, mask, self.original_shape
            )

    def on_test_epoch_end(self):
        """
        Compute test metrics and make plots at the end of test epoch.
        """
        if self.logging_enabled:
            dict_metrics = {}
            dict_metrics.update(self.psd_plot_metric.compute(prefix="test"))
            dict_metrics.update(self.rmse_psd_plot_metric.compute(prefix="test"))
            dict_metrics.update(self.acc_metric.compute(prefix="test"))

            for name, elmnt in dict_metrics.items():
                if isinstance(elmnt, matplotlib.figure.Figure):
                    # Tensorboard logger
                    self.logger.experiment.add_figure(
                        f"{name}", elmnt, self.current_epoch
                    )
                    # If MLFlowLogger activated
                    if self.mlflow_logger:
                        run_id = self.mlflow_logger.version
                        self.mlflow_logger.experiment.log_figure(
                            run_id=run_id,
                            figure=elmnt,
                            artifact_file=f"figures/{name}.png",
                        )
                elif isinstance(elmnt, torch.Tensor):
                    self.log_dict(
                        {name: elmnt},
                        prog_bar=False,
                        on_step=False,
                        on_epoch=True,
                        sync_dist=True,
                    )

            # Notify plotters that the test epoch end
            for plotter in self.test_plotters:
                plotter.on_step_end(self, label="Test")

    #############################################################
    #                          PREDICT                          #
    #############################################################

    def load_weigths(self, path, map_location):
        """
        delete "model." in keys in the dict.
        """
        from collections import OrderedDict

        weights = torch.load(path, map_location)
        new_state_dict = OrderedDict()
        for k, v in weights.items():
            new_key = k.replace("model.", "")
            new_state_dict[new_key] = v
        return new_state_dict

    def predict_step(self, batch: ItemBatch, batch_idx: int) -> torch.Tensor:
        """
        Check if the feature names are the same as the one used during training
        and make a prediction and accumulate if io_conf =/= none.
        """
        if batch_idx == 0:
            if self.input_feature_names != batch.inputs.feature_names:
                raise ValueError(
                    f"Input Feature names mismatch between training and inference. "
                    f"Training: {self.input_feature_names}, Inference: {batch.inputs.feature_names}"
                )

        if self.io_conf is None:
            return

        # Save gribs if a io config file is given
        with open(self.io_conf, "r") as f:
            save_settings = OutputSavingSettings(**json.load(f))

        grid = self.infer_ds.grid
        batch_size = batch.batch_size

        idx_samples = [batch_idx * batch_size + b for b in range(batch_size)]
        samples = [self.infer_ds.sample_list[idx] for idx in idx_samples]
        runtimes = [
            sample.timestamps.datetime.strftime("%Y%m%d%H") for sample in samples
        ]

        samples_accepted_in_batch = [
            sample.timestamps.datetime.hour in self.trainer.datamodule.list_run_hour
            for sample in samples
        ]

        if not any(samples_accepted_in_batch):
            return

        # If the weights are old, it could be not possible to use them as ckpt.
        # Weights should then be loaded with this argument.
        if self.trainer.datamodule.use_old_weights:
            weights = self.load_weigths(
                self.trainer.datamodule.use_old_weights, map_location=self.device
            )
            self.model.load_state_dict(weights)

        preds = self.forward(batch, batch_idx)

        # Unnormalize data
        for feature_name in preds.feature_names:
            means = torch.asarray(self.stats[feature_name]["mean"])
            std = torch.asarray(self.stats[feature_name]["std"])
            preds.tensor[:, :, :, :, preds.feature_names_to_idx[feature_name]] *= std
            preds.tensor[:, :, :, :, preds.feature_names_to_idx[feature_name]] += means

        for idx, pred in enumerate(preds.iter_dim(dim_name="batch")):
            if not samples_accepted_in_batch[idx]:
                continue

            runtime = runtimes[idx]
            sample = samples[idx]

            # Write GIFS
            if self.trainer.datamodule.save_gifs:
                print("Saving gifs...")
                save_gifs(pred, runtime, grid, save_settings)

            if self.trainer.datamodule.save_gribs:
                print("Writing gribs...")
                save_named_tensors_to_grib(
                    pred, self.infer_ds, sample, save_settings, runtime
                )
        return preds<|MERGE_RESOLUTION|>--- conflicted
+++ resolved
@@ -118,6 +118,7 @@
             prefetch_factor=self.prefetch_factor,
             pin_memory=self.pin_memory,
         )
+
 
     def test_dataloader(self):
         return self.test_ds.torch_dataloader(
@@ -543,11 +544,7 @@
         # for the desired number of ar steps.
         for i in range(batch.num_pred_steps):
             if not (phase == "inference"):
-<<<<<<< HEAD
                 border_state = batch.outputs.select_tensor_dim("timestep", i).clone()
-=======
-                border_state = batch.outputs.select_tensor_dim("timestep", i)
->>>>>>> cc52bc2b
                 if self.mask_on_nan:
                     border_state = torch.nan_to_num(border_state, nan=0)
 
