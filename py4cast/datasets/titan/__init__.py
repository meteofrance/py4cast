--- conflicted
+++ resolved
@@ -12,26 +12,22 @@
 from skimage.transform import resize
 from torch.utils.data import DataLoader
 
-from py4cast.datasets.base import (
-    DatasetABC,
-    DatasetInfo,
-    Item,
-    NamedTensor,
-<<<<<<< HEAD
-    Period,
-=======
+from py4cast.datasets.access import (
+    DataAccessor,
+    Grid,
+    GridConfig,
     ParamConfig,
     Period,
     Sample,
     SamplePreprocSettings,
     Stats,
     Timestamps,
->>>>>>> c13f24ca
     TorchDataloaderSettings,
     WeatherParam,
     collate_fn,
     get_param_list,
 )
+from py4cast.datasets.base import DatasetABC, Item, Period, get_param_list
 from py4cast.datasets.titan.settings import (
     DEFAULT_CONFIG,
     FORMATSTR,
@@ -74,7 +70,6 @@
             conf_ds.h.values,
             landsea_mask,
         )
-<<<<<<< HEAD
         return grid_conf
 
     def get_grid_coords(param: Param) -> List[int]:
@@ -125,17 +120,20 @@
         str_subdomain = "-".join([str(i) for i in grid.subdomain])
         subdataset_name = f"{name}_{grid.name}_{str_subdomain}"
         return SCRATCH_PATH / "subdatasets" / subdataset_name
-
-    def load_data_from_disk(
+     
+   def load_data_from_disk(
+        self,
         ds_name: str,
-        param: Param,
+        param: WeatherParam,
         date: dt.datetime,
+        # the member parameter is not accessed if irrelevant
+        member: int = 0,
         file_format: Literal["npy", "grib"] = "grib",
-    ) -> np.ndarray:
+    ):
         """
         Function to load invidiual parameter and lead time from a file stored in disk
         """
-        data_path = get_filepath(ds_name, param, date, file_format)
+        data_path = self.get_filepath(ds_name, param, date, file_format)
         if file_format == "grib":
             arr, lons, lats = load_data_grib(param, data_path)
             arr = fit_to_grid(arr, lons, lats)
@@ -147,22 +145,25 @@
         if file_format == "grib":
             arr = arr[::-1]
         return arr  # invert latitude
-
+     
     def get_param_tensor(
-        param: Param,
+        self,
+        param: WeatherParam,
         stats: Stats,
-        dates: List[dt.datetime],
-        settings: Settings,
-        no_standardize: bool = False,
+        timestamps: Timestamps,
+        settings: SamplePreprocSettings,
+        standardize: bool = True,
+        member: int = 0,
     ) -> torch.tensor:
         """
         Fetch data on disk fo the given parameter and all involved dates
         Unless specified, normalize the samples with parameter-specific constants
         returns a tensor
         """
+        dates = timestamps.validity_times
         arrays = [
-            load_data_from_disk(
-                settings.dataset_name, param, date, settings.file_format
+            self.load_data_from_disk(
+                settings.dataset_name, param, date, member, settings.file_format
             )
             for date in dates
         ]
@@ -171,62 +172,43 @@
         if len(arr.shape) != 4:
             arr = np.expand_dims(arr, axis=1)
         arr = np.transpose(arr, axes=[0, 2, 3, 1])  # shape = (steps, lvl, x, y)
-        if settings.standardize and not no_standardize:
+        if standardize:
             name = param.parameter_short_name
             means = np.asarray(stats[name]["mean"])
             std = np.asarray(stats[name]["std"])
             arr = (arr - means) / std
         return torch.from_numpy(arr)
-
+      
+     def exists(
+        self,
+        ds_name: str,
+        param: WeatherParam,
+        timestamps: Timestamps,
+        file_format: Literal["npy", "grib"] = "grib",
+    ) -> bool:
+        for date in timestamps.validity_times:
+            filepath = self.get_filepath(ds_name, param, date, file_format)
+            if not filepath.exists():
+                return False
+        return True
+
+
+    def valid_timestamp(n_inputs: int, timestamps: Timestamps) -> bool:
+        """
+        Verification function called after the creation of each timestamps.
+        Check if computed terms respect the dataset convention.
+        Reminder:
+        Titan terms are between +0h lead time and +23h lead time wrt to the day:00h00UTC reference
+        Allowing larger terms would double-sample some samples (day+00h00 <-> (day+1)+24h00)
+        """
+        term_0 = timestamps.terms[n_inputs - 1]
+        if term_0 > np.timedelta64(23, "h"):
+            return False
+        return True
 
 ############################################################
 #                   HELPER FUNCTIONS for TITAN             #
 ############################################################
-=======
-    return ParamConfig(unit, level_type, long_name, grid, grib_name, grib_param)
-
-
-def get_grid_coords(param: WeatherParam) -> List[int]:
-    return METADATA["GRIDS"][param.grid.name]["extent"]
-
-
-def get_filepath(
-    ds_name: str,
-    param: WeatherParam,
-    date: dt.datetime,
-    file_format: Literal["npy", "grib"],
-) -> Path:
-    """
-    Returns the path of the file containing the parameter data.
-    - in grib format, data is grouped by level type.
-    - in npy format, data is saved as npy, rescaled to the wanted grid, and each
-    2D array is saved as one file to optimize IO during training."""
-    if file_format == "grib":
-        folder = SCRATCH_PATH / "grib" / date.strftime(FORMATSTR)
-        return folder / param.grib_name
-    else:
-        npy_path = get_dataset_path(ds_name, param.grid) / "data"
-        filename = f"{param.name}_{param.level}_{param.level_type}.npy"
-        return npy_path / date.strftime(FORMATSTR) / filename
-
-
-def process_sample_dataset(ds_name: str, date: dt.datetime, params: List[WeatherParam]):
-    """Saves each 2D parameter data of the given date as one NPY file."""
-    for param in params:
-        dest_file = get_filepath(ds_name, param, date, "npy")
-        dest_file.parent.mkdir(exist_ok=True)
-        if not dest_file.exists():
-            try:
-                arr = load_data_from_disk(ds_name, param, date, "grib")
-                np.save(dest_file, arr)
-            except Exception as e:
-                print(e)
-                print(
-                    f"WARNING: Could not load grib data {param.name} {param.level} {date}. Skipping sample."
-                )
-                break
->>>>>>> c13f24ca
-
 
 def fit_to_grid(
     param: WeatherParam,
@@ -272,95 +254,6 @@
         arr = ds[param.grib_param].sel(isobaricInhPa=param.level).values
     return arr, lons, lats
 
-
-<<<<<<< HEAD
-=======
-def load_data_from_disk(
-    ds_name: str,
-    param: WeatherParam,
-    date: dt.datetime,
-    # the member parameter is not accessed if irrelevant
-    member: int = 0,
-    file_format: Literal["npy", "grib"] = "grib",
-):
-    """
-    Function to load invidiual parameter and lead time from a file stored in disk
-    """
-    data_path = get_filepath(ds_name, param, date, file_format)
-    if file_format == "grib":
-        arr, lons, lats = load_data_grib(param, data_path)
-        arr = fit_to_grid(arr, lons, lats)
-    else:
-        arr = np.load(data_path)
-
-    subdomain = param.grid.subdomain
-    arr = arr[subdomain[0] : subdomain[1], subdomain[2] : subdomain[3]]
-    if file_format == "grib":
-        arr = arr[::-1]
-    return arr  # invert latitude
-
-
-def exists(
-    ds_name: str,
-    param: WeatherParam,
-    timestamps: Timestamps,
-    file_format: Literal["npy", "grib"] = "grib",
-) -> bool:
-    for date in timestamps.validity_times:
-        filepath = get_filepath(ds_name, param, date, file_format)
-        if not filepath.exists():
-            return False
-    return True
-
-
-def valid_timestamp(n_inputs: int, timestamps: Timestamps) -> bool:
-    """
-    Verification function called after the creation of each timestamps.
-    Check if computed terms respect the dataset convention.
-    Reminder:
-    Titan terms are between +0h lead time and +23h lead time wrt to the day:00h00UTC reference
-    Allowing larger terms would double-sample some samples (day+00h00 <-> (day+1)+24h00)
-    """
-    term_0 = timestamps.terms[n_inputs - 1]
-    if term_0 > np.timedelta64(23, "h"):
-        return False
-    return True
-
-
-def get_param_tensor(
-    param: WeatherParam,
-    stats: Stats,
-    timestamps: Timestamps,
-    settings: SamplePreprocSettings,
-    standardize: bool = True,
-    member: int = 0,
-) -> torch.tensor:
-    """
-    Fetch data on disk fo the given parameter and all involved dates
-    Unless specified, normalize the samples with parameter-specific constants
-    returns a tensor
-    """
-    dates = timestamps.validity_times
-    arrays = [
-        load_data_from_disk(
-            settings.dataset_name, param, date, member, settings.file_format
-        )
-        for date in dates
-    ]
-    arr = np.stack(arrays)
-    # Extend dimension to match 3D (level dimension)
-    if len(arr.shape) != 4:
-        arr = np.expand_dims(arr, axis=1)
-    arr = np.transpose(arr, axes=[0, 2, 3, 1])  # shape = (steps, lvl, x, y)
-    if standardize:
-        name = param.parameter_short_name
-        means = np.asarray(stats[name]["mean"])
-        std = np.asarray(stats[name]["std"])
-        arr = (arr - means) / std
-    return torch.from_numpy(arr)
-
-
->>>>>>> c13f24ca
 #############################################################
 #                            DATASET                        #
 #############################################################
@@ -377,52 +270,8 @@
         params: List[WeatherParam],
         settings: SamplePreprocSettings,
     ):
-<<<<<<< HEAD
         super().__init__(self, name, grid, period, params, settings, TitanAccessor)
-=======
-        self.name = name
-        self.grid = grid
-        if grid.name not in ["PAAROME_1S100", "PAAROME_1S40"]:
-            raise NotImplementedError(
-                "Grid must be in ['PAAROME_1S100', 'PAAROME_1S40']"
-            )
-        self.period = period
-        self.params = params
-        self.settings = settings
-        self.shuffle = self.period.name == "train"
-        self.cache_dir.mkdir(parents=True, exist_ok=True)
-
-        n_input, n_pred = self.settings.num_input_steps, self.settings.num_pred_steps
-        filename = f"valid_samples_{self.period.name}_{n_input}_{n_pred}.txt"
-        self.valid_samples_file = self.cache_dir / filename
-
-    @cached_property
-    def dataset_info(self) -> DatasetInfo:
-        """Returns a DatasetInfo object describing the dataset.
-
-        Returns:
-            DatasetInfo: _description_
-        """
-        shortnames = {
-            "input": self.shortnames("input"),
-            "input_output": self.shortnames("input_output"),
-            "output": self.shortnames("output"),
-        }
-        return DatasetInfo(
-            name=str(self),
-            domain_info=self.domain_info,
-            shortnames=shortnames,
-            units=self.units,
-            weather_dim=self.weather_dim,
-            forcing_dim=self.forcing_dim,
-            step_duration=self.period.step_duration,
-            statics=self.statics,
-            stats=self.stats,
-            diff_stats=self.diff_stats,
-            state_weights=self.state_weights,
-        )
->>>>>>> c13f24ca
-
+        
     @cached_property
     def sample_list(self):
         """Creates the list of samples."""
@@ -472,294 +321,4 @@
                     samples.append(sample)
 
         print(f"--> All {len(samples)} {self.period.name} samples are now defined")
-<<<<<<< HEAD
-        return samples
-=======
-        return samples
-
-    @cached_property
-    def dataset_extra_statics(self):
-        """Add the LandSea Mask to the statics."""
-        return [
-            NamedTensor(
-                feature_names=["LandSeaMask"],
-                tensor=torch.from_numpy(self.grid.landsea_mask)
-                .type(torch.float32)
-                .unsqueeze(2),
-                names=["lat", "lon", "features"],
-            )
-        ]
-
-    def __len__(self):
-        return len(self.sample_list)
-
-    @cached_property
-    def forcing_dim(self) -> int:
-        """Return the number of forcings."""
-        res = 4  # For date (hour and year)
-        res += 1  # For solar forcing
-        for param in self.params:
-            if param.kind == "input":
-                res += 1
-        return res
-
-    @cached_property
-    def weather_dim(self) -> int:
-        """Return the dimension of pronostic variable."""
-        res = 0
-        for param in self.params:
-            if param.kind == "input_output":
-                res += 1
-        return res
-
-    def __getitem__(self, index: int) -> Item:
-        sample = self.sample_list[index]
-        item = sample.load()
-        return item
-
-    @classmethod
-    def from_dict(
-        cls,
-        name: str,
-        conf: dict,
-        num_input_steps: int,
-        num_pred_steps_train: int,
-        num_pred_steps_val_test: int,
-    ) -> Tuple["TitanDataset", "TitanDataset", "TitanDataset"]:
-
-        conf["grid"]["load_grid_info_func"] = load_grid_info
-        grid = Grid(**conf["grid"])
-
-        param_list = get_param_list(conf, grid, load_param_info, get_weight_per_lvl)
-
-        train_settings = SamplePreprocSettings(
-            name, num_input_steps, num_pred_steps_train, **conf["settings"]
-        )
-        train_period = Period(**conf["periods"]["train"], name="train")
-        train_ds = TitanDataset(name, grid, train_period, param_list, train_settings)
-
-        valid_settings = SamplePreprocSettings(
-            name, num_input_steps, num_pred_steps_val_test, **conf["settings"]
-        )
-        valid_period = Period(**conf["periods"]["valid"], name="valid")
-        valid_ds = TitanDataset(name, grid, valid_period, param_list, valid_settings)
-
-        test_period = Period(**conf["periods"]["test"], name="test")
-        test_ds = TitanDataset(name, grid, test_period, param_list, valid_settings)
-        return train_ds, valid_ds, test_ds
-
-    @classmethod
-    def from_json(
-        cls,
-        fname: Path,
-        num_input_steps: int,
-        num_pred_steps_train: int,
-        num_pred_steps_val_test: int,
-        config_override: Union[Dict, None] = None,
-    ) -> Tuple["TitanDataset", "TitanDataset", "TitanDataset"]:
-        with open(fname, "r") as fp:
-            conf = json.load(fp)
-            if config_override is not None:
-                conf = merge_dicts(conf, config_override)
-        return cls.from_dict(
-            fname.stem,
-            conf,
-            num_input_steps,
-            num_pred_steps_train,
-            num_pred_steps_val_test,
-        )
-
-    def __str__(self) -> str:
-        return f"titan_{self.grid.name}"
-
-    def torch_dataloader(
-        self, tl_settings: TorchDataloaderSettings = TorchDataloaderSettings()
-    ) -> DataLoader:
-        return DataLoader(
-            self,
-            batch_size=tl_settings.batch_size,
-            num_workers=tl_settings.num_workers,
-            shuffle=self.shuffle,
-            prefetch_factor=tl_settings.prefetch_factor,
-            collate_fn=collate_fn,
-            pin_memory=tl_settings.pin_memory,
-        )
-
-    @property
-    def meshgrid(self) -> np.array:
-        """array of shape (2, num_lat, num_lon) of (X, Y) values"""
-        return self.grid.meshgrid
-
-    @property
-    def geopotential_info(self) -> np.array:
-        """array of shape (num_lat, num_lon) with geopotential value for each datapoint"""
-        return self.grid.geopotential
-
-    @property
-    def border_mask(self) -> np.array:
-        return self.grid.border_mask
-
-    def shortnames(
-        self,
-        kind: List[Literal["input", "output", "input_output"]] = [
-            "input",
-            "output",
-            "input_output",
-        ],
-    ) -> List[str]:
-        """
-        List of readable names for the parameters in the dataset.
-        Does not include grid information (such as geopotentiel and LandSeaMask).
-        Make the difference between inputs, outputs.
-        """
-        return [p.parameter_short_name for p in self.params if p.kind == kind]
-
-    @cached_property
-    def units(self) -> Dict[str, str]:
-        """
-        Return a dictionnary with name and units
-        """
-        return {p.parameter_short_name: p.unit for p in self.params}
-
-    @cached_property
-    def state_weights(self):
-        """Weights used in the loss function."""
-        kinds = ["output", "input_output"]
-        return {
-            p.parameter_short_name: p.state_weight
-            for p in self.params
-            if p.kind in kinds
-        }
-
-    @property
-    def cache_dir(self) -> Path:
-        return get_dataset_path(self.name, self.grid)
-
-    @cached_property
-    def domain_info(self) -> DomainInfo:
-        """Information on the domain considered. Usefull information for plotting."""
-        return DomainInfo(
-            grid_limits=self.grid.grid_limits, projection=self.grid.projection
-        )
-
-
-@app.command()
-def prepare(
-    path_config: Path = DEFAULT_CONFIG,
-    num_input_steps: int = 1,
-    num_pred_steps_train: int = 1,
-    num_pred_steps_val_test: int = 1,
-    convert_grib2npy: bool = False,
-    compute_stats: bool = True,
-    write_valid_samples_list: bool = True,
-):
-    """Prepares Titan dataset for training.
-    This command will:
-        - create all needed folders
-        - convert gribs to npy and rescale data to the wanted grid
-        - establish a list of valid samples for each set
-        - computes statistics on all weather parameters."""
-    print("--> Preparing Titan Dataset...")
-
-    print("Load dataset configuration...")
-    with open(path_config, "r") as fp:
-        conf = json.load(fp)
-
-    print("Creating folders...")
-    train_ds, valid_ds, test_ds = TitanDataset.from_dict(
-        path_config.stem,
-        conf,
-        num_input_steps,
-        num_pred_steps_train,
-        num_pred_steps_val_test,
-    )
-    train_ds.cache_dir.mkdir(exist_ok=True)
-    data_dir = train_ds.cache_dir / "data"
-    data_dir.mkdir(exist_ok=True)
-    print(f"Dataset will be saved in {train_ds.cache_dir}")
-
-    if convert_grib2npy:
-        print("Converting gribs to npy...")
-        param_list = get_param_list(
-            conf, train_ds.grid, load_param_info, get_weight_per_lvl
-        )
-        sum_dates = (
-            list(train_ds.period.date_list)
-            + list(valid_ds.period.date_list)
-            + list(test_ds.period.date_list)
-        )
-        dates = sorted(list(set(sum_dates)))
-        for date in tqdm.tqdm(dates):
-            process_sample_dataset(date, param_list)
-        print("Done!")
-
-    conf["settings"]["standardize"] = False
-    train_ds, valid_ds, test_ds = TitanDataset.from_dict(
-        path_config.stem,
-        conf,
-        num_input_steps,
-        num_pred_steps_train,
-        num_pred_steps_val_test,
-    )
-    if compute_stats:
-        print("Computing stats on each parameter...")
-        train_ds.compute_parameters_stats()
-    if write_valid_samples_list:
-        train_ds.write_list_valid_samples()
-        valid_ds.write_list_valid_samples()
-        test_ds.write_list_valid_samples()
-
-    if compute_stats:
-        print("Computing time stats on each parameters, between 2 timesteps...")
-        conf["settings"]["standardize"] = True
-        train_ds, valid_ds, test_ds = TitanDataset.from_dict(
-            path_config.stem,
-            conf,
-            num_input_steps,
-            num_pred_steps_train,
-            num_pred_steps_val_test,
-        )
-        train_ds.compute_time_step_stats()
-
-
-@app.command()
-def describe(path_config: Path = DEFAULT_CONFIG):
-    """Describes Titan."""
-    train_ds, _, _ = TitanDataset.from_json(path_config, 2, 1, 5)
-    train_ds.dataset_info.summary()
-    print("Len dataset : ", len(train_ds))
-    print("First Item description :")
-    print(train_ds[0])
-
-
-@app.command()
-def plot(path_config: Path = DEFAULT_CONFIG):
-    """Plots a png and a gif for one sample."""
-    train_ds, _, _ = TitanDataset.from_json(path_config, 2, 1, 5)
-    print("Plot gif of one sample...")
-    sample = train_ds.sample_list[0]
-    sample.plot_gif("test.gif")
-    print("Plot png for one step of sample...")
-    item = sample.load(no_standardize=True)
-    sample.plot(item, 0, "test.png")
-
-
-@app.command()
-def speedtest(path_config: Path = DEFAULT_CONFIG, n_iter: int = 5):
-    """Makes a loading speed test."""
-    train_ds, _, _ = TitanDataset.from_json(path_config, 2, 1, 5)
-    data_iter = iter(train_ds.torch_dataloader())
-    print("Dataset file_format: ", train_ds.settings.file_format)
-    print("Speed test:")
-    start_time = time.time()
-    for _ in tqdm.trange(n_iter, desc="Loading samples"):
-        next(data_iter)
-    delta = time.time() - start_time
-    print("Elapsed time : ", delta)
-    speed = n_iter / delta
-    print(f"Loading speed: {round(speed, 3)} batch(s)/sec")
-
-
-if __name__ == "__main__":
-    app()
->>>>>>> c13f24ca
+        return samples