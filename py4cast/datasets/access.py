import datetime as dt
import os
import warnings
from abc import ABC, abstractmethod
from collections import namedtuple
from dataclasses import dataclass, field
from functools import cached_property
from pathlib import Path
from typing import Any, Callable, Iterable, List, Literal, Optional, Tuple, Union

import cartopy
import einops
import numpy as np
import torch
from mfai.torch.namedtensor import NamedTensor

from py4cast.settings import CACHE_DIR


@dataclass(slots=True)
class Period:
<<<<<<< HEAD
    # first day of the period (included)
    # each day of the period will be separated from start by an integer multiple of 24h
    # note that the start date valid hour ("t0") may not be 00h00
    start: str
    # last day of the period (included)
    end: str
    # timedelta, step btw the t0 of consecutive terms
    step_duration: dt.timedelta
    name: Literal["train", "valid", "test"]
    # first term (= time delta wrt to a date t0) that is admissible
    term_start: dt.timedelta = dt.timedelta(hours=0)
    # last term (= time delta wrt to a date start) that is admissible
    term_end: dt.timedelta = dt.timedelta(hours=23)
=======
    """
    Args:
        - name (str): name of the period, e.g. "Train", "Valid" or "Test".
        - start (dt.datetime): first day of the period (included).
        - end (dt.datetime): last day of the period (included).

        # Observation: If you are in the case of a continuous Dataset
        - obs_step (dt.timedelta): step between 2 consecutives observations. None by default.

        # Forecast: If you are in the case of a non continuous Dataset, i.e. you
        may have multiple files for a single valid time.
        - refcst_daily_runs (List[dt.timedelta]): timedeltas of the day for wich forecast runs are
        available. If you set it in a config file, please give a list of seconds. None by default.
        - refcst_leadtime_start_in_sec (int): starting leadtime of the forecast in seconds. None by default.
        - refcst_leadtime_end_in_sec (int): ending leadtime of the forecast in seconds. None by default.
        - refcst_leadtime_step_in_sec (int): step between 2 consecutives leadtimes. None by default.
    """

    name: str
    start: dt.datetime
    end: dt.datetime

    # -------------- OBSERVATION ---------------
    # If you are in the case of a continuous Dataset. e.g, a dataset with regularly spaced
    # observations or a reanalysis (such as titan)
    obs_step: dt.timedelta = None  # step between 2 consecutives observations
    obs_step_btw_t0: dt.datetime = (
        None  # step between 2 consecutives t0 of training sample
    )

    # -------------- FORECAST ---------------
    # If you are in the case of a non continuous Dataset, i.e. you may have multiple files
    # for a single valid time. This is typically the case for a reforecast dataset with one
    # run per day, and lead times larger than 24h (such as poesy).
    refcst_daily_runs: List[dt.timedelta] = (
        None  # timedeltas of the day for wich forecast runs are available
    )
    refcst_leadtime_start_in_sec: int = None  # starting leadtime of the forecast
    refcst_leadtime_end_in_sec: int = None  # ending leadtime of the forecast
    refcst_leadtime_step_in_sec: int = None  # step between 2 consecutives leadtimes
>>>>>>> 4425a8fb

    def __post_init__(self):
        self.start = dt.datetime.strptime(str(self.start), "%Y%m%d")
        self.end = dt.datetime.strptime(str(self.end), "%Y%m%d")

        if (
            self.obs_step,
            self.refcst_daily_runs,
            self.refcst_leadtime_start_in_sec,
            self.refcst_leadtime_end_in_sec,
            self.refcst_leadtime_step_in_sec,
        ) == (None, None, None, None, None):
            raise ValueError(
                """Please instatiate the Period() class, with at least:
    - 'obs_step' if you work with a continuous dataset,
    - 'refcst_daily_runs', 'refcst_leadtime_start_in_sec', 'refcst_leadtime_end_in_sec' and
    'refcst_leadtime_step_in_sec' if you work with a dataset that has multiple files for a single valid time.
"""
            )

        if self.obs_step is not None:  # continuous dataset case
            self.obs_step = dt.timedelta(seconds=int(self.obs_step))
            if self.obs_step_btw_t0 is not None:
                self.obs_step_btw_t0 = dt.timedelta(seconds=int(self.obs_step_btw_t0))
            else:
                self.obs_step_btw_t0 = self.obs_step

        if self.refcst_leadtime_start_in_sec is not None:  # non-continuous dataset
            self.refcst_daily_runs = [
                dt.timedelta(seconds=int(sec)) for sec in self.refcst_daily_runs
            ]

    @property
<<<<<<< HEAD
    def terms_list(self) -> np.array:
        return np.arange(self.term_start, self.term_end, self.step_duration)
=======
    def available_t0_and_leadtimes(self) -> List[Tuple[dt.datetime, dt.timedelta]]:
        """
        Return a list of all possible couples of (t0, leadtime).
        """
        if self.obs_step is not None:  # continuous dataset case
            list_t0 = np.arange(
                self.start,
                self.end + dt.timedelta(days=1),
                self.obs_step_btw_t0,
                dtype="datetime64[s]",
            ).tolist()
            list_leadtimes = [dt.timedelta(seconds=0)]
        else:  # non-continuous dataset
            list_days = np.arange(
                self.start,
                self.end + dt.timedelta(days=1),
                dt.timedelta(days=1),
                dtype="datetime64[s]",
            ).tolist()
            list_t0 = [day + run for day in list_days for run in self.refcst_daily_runs]
            list_leadtimes = [
                dt.timedelta(seconds=int(leadtime))
                for leadtime in range(
                    int(self.refcst_leadtime_start_in_sec),
                    int(self.refcst_leadtime_end_in_sec),
                    int(self.refcst_leadtime_step_in_sec),
                )
            ]

        return [(t0, leadtime) for t0 in list_t0 for leadtime in list_leadtimes]
>>>>>>> 4425a8fb

    @property
    def forecast_step(self) -> dt.timedelta:
        """
        Return the forecast step.
        self.obs_step if available, else self.fcst_leadtime_step_in_sec.
        """
        return (
            self.obs_step
            if self.obs_step is not None
            else dt.timedelta(seconds=self.refcst_leadtime_step_in_sec)
        )


@dataclass
class Timestamps:
    """
    Describe all timestamps in a sample.
    It contains
        datetime, timedeltas, validity times

    If n_inputs = 2, n_preds = 2, terms will be (-1, 0, 1, 2) * step_duration
     where step_duration is typically an integer multiple of 1 hour

    validity times correspond to the addition of timedeltas to the reference datetime
    """

    # date and hour of the reference time
    datetime: dt.datetime

    # list of timedelta with the reference input datetime.
    timedeltas: Iterable[dt.timedelta]

    def __post_init__(self):
        self.validity_times = [self.datetime + delta for delta in self.timedeltas]


GridConfig = namedtuple(
    "GridConfig", "full_size latitude longitude geopotential landsea_mask"
)


@dataclass
class Grid:
    name: str
    load_grid_info_func: Callable[
        [Any], GridConfig
    ]  # function to load grid data (customizable)
    border_size: int = 10

    # subdomain selection: If (0,0,0,0) the whole domain is kept.
    subdomain: Tuple[int] = (0, 0, 0, 0)
    # Note : training won't work with the full domain on some NN because the size
    # can't be divided by 2. Minimal domain : [0,1776,0,2800]
    x: int = field(init=False)  # X dimension of the grid (longitudes)
    y: int = field(init=False)  # Y dimension of the grid (latitudes)
    # projection information (e.g for plotting)
    proj_name: str = "PlateCarree"
    projection_kwargs: dict = field(default_factory={})

    def __post_init__(self):
        self.grid_config = self.get_grid_info()
        # Setting correct subdomain if no subdomain is selected.
        if sum(self.subdomain) == 0:
            self.subdomain = (
                0,
                self.grid_config.full_size[0],
                0,
                self.grid_config.full_size[1],
            )
        self.x = self.subdomain[1] - self.subdomain[0]
        self.y = self.subdomain[3] - self.subdomain[2]
        self.full_size = self.grid_config.full_size

    def get_grid_info(self) -> GridConfig:
        return self.load_grid_info_func(self.name)

    @cached_property
    def lat(self) -> np.array:
        latitudes = self.grid_config.latitude[self.subdomain[0] : self.subdomain[1]]
        return np.transpose(np.tile(latitudes, (self.y, 1)))

    @cached_property
    def lon(self) -> np.array:
        longitudes = self.grid_config.longitude[self.subdomain[2] : self.subdomain[3]]
        return np.tile(longitudes, (self.x, 1))

    @property
    def geopotential(self) -> np.array:
        return self.grid_config.geopotential[
            self.subdomain[0] : self.subdomain[1], self.subdomain[2] : self.subdomain[3]
        ]

    @property
    def landsea_mask(self) -> np.array:
        if self.grid_config.landsea_mask is not None:
            return self.grid_config.landsea_mask[
                self.subdomain[0] : self.subdomain[1],
                self.subdomain[2] : self.subdomain[3],
            ]
        return np.zeros((self.x, self.y))  # TODO : add real mask

    @property
    def border_mask(self) -> np.array:
        if self.border_size > 0:
            border_mask = np.ones((self.x, self.y)).astype(bool)
            size = self.border_size
            border_mask[size:-size, size:-size] *= False
        elif self.border_size == 0:
            border_mask = np.ones((self.x, self.y)).astype(bool) * False
        else:
            raise ValueError(f"Bordersize should be positive. Get {self.border_size}")
        return border_mask

    @property
    def N_grid(self) -> int:
        return self.x * self.y

    @cached_property
    def grid_limits(self):
        grid_limits = [  # In projection (llon, ulon, llat, ulat)
            float(self.grid_config.longitude[self.subdomain[2]]),  # min y
            float(self.grid_config.longitude[self.subdomain[3] - 1]),  # max y
            float(self.grid_config.latitude[self.subdomain[1] - 1]),  # max x
            float(self.grid_config.latitude[self.subdomain[0]]),  # min x
        ]
        return grid_limits

    @cached_property
    def meshgrid(self) -> np.array:
        """Build a meshgrid from coordinates position."""
        latitudes = self.grid_config.latitude[self.subdomain[0] : self.subdomain[1]]
        longitudes = self.grid_config.longitude[self.subdomain[2] : self.subdomain[3]]
        meshgrid = np.array(np.meshgrid(longitudes, latitudes))
        return meshgrid  # shape (2, x, y)

    @cached_property
    def projection(self):
        func = getattr(cartopy.crs, self.proj_name)
        return func(**self.projection_kwargs)


def grid_static_features(grid: Grid, extra_statics: List[NamedTensor]):
    """
    Grid static features
    """
    # -- Static grid node features --
    xy = grid.meshgrid  # (2, N_x, N_y)
    grid_xy = torch.tensor(xy)
    # Need to rearange
    pos_max = torch.max(torch.max(grid_xy, dim=1).values, dim=1).values
    pos_min = torch.min(torch.min(grid_xy, dim=1).values, dim=1).values
    grid_xy = (einops.rearrange(grid_xy, ("n x y -> x y n")) - pos_min) / (
        pos_max - pos_min
    )  # Rearange and divide  by maximum coordinate

    # (Nx, Ny, 1)
    geopotential = torch.tensor(grid.geopotential).unsqueeze(2)  # (N_x, N_y, 1)
    gp_min = torch.min(geopotential)
    gp_max = torch.max(geopotential)
    # Rescale geopotential to [0,1]
    if gp_max != gp_min:
        geopotential = (geopotential - gp_min) / (gp_max - gp_min)  # (N_x,N_y, 1)
    else:
        warnings.warn("Geopotential is constant. Set it to 1")
        geopotential = geopotential / gp_max

    grid_border_mask = torch.tensor(grid.border_mask).unsqueeze(2)  # (N_x, N_y,1)

    feature_names = []
    for x in extra_statics:
        feature_names += x.feature_names
    state_var = NamedTensor(
        tensor=torch.cat(
            [grid_xy, geopotential, grid_border_mask]
            + [x.tensor for x in extra_statics],
            dim=-1,
        ),
        feature_names=["x", "y", "geopotential", "border_mask"]
        + feature_names,  # Noms des champs 2D
        names=["lat", "lon", "features"],
    )
    state_var.type_(torch.float32)
    return state_var


ParamConfig = namedtuple(
    "ParamConfig", "unit level_type long_name grid grib_name grib_param"
)


@dataclass(slots=True)
class WeatherParam:
    name: str
    level: int
    grid: Grid
    load_param_info: Callable[[str], ParamConfig]
    # Parameter status :
    # input = forcings, output = diagnostic, input_output = classical weather var
    kind: Literal["input", "output", "input_output"]
    get_weight_per_level: Callable[[int, str], [float]]
    level_type: str = field(init=False)
    long_name: str = field(init=False)
    unit: str = field(init=False)
    native_grid: str = field(init=False)
    grib_name: str = field(init=False)
    grib_param: str = field(init=False)

    def __post_init__(self):
        param_info = self.load_param_info(self.name)
        self.unit = param_info.unit
        if param_info.level_type in ["heightAboveGround", "meanSea", "surface"]:
            self.level_type = param_info.level_type
        else:
            self.level_type = "isobaricInhPa"
        self.long_name = param_info.long_name
        self.native_grid = param_info.grid
        self.grib_name = param_info.grib_name
        self.grib_param = param_info.grib_param

    @property
    def state_weight(self) -> float:
        """Weight to confer to the param in the loss function"""
        return self.get_weight_per_level(self.level, self.level_type)

    @property
    def parameter_name(self) -> str:
        return f"{self.long_name}_{self.level}_{self.level_type}"


@dataclass
class Stats:
    fname: Path

    def __post_init__(self):
        self.stats = torch.load(self.fname, "cpu", weights_only=True)

    def items(self):
        return self.stats.items()

    def __getitem__(self, shortname: str):
        return self.stats[shortname]

    def to_list(
        self,
        stat_name: Literal["mean", "std", "min", "max"],
        shortnames: List[str],
        dtype: torch.dtype = torch.float32,
    ) -> list:
        """
        Get a tensor with the stats inside.
        The order is the one of the shortnames.

        Args:
            stat_name : Statistics wanted
            names (List[str]): Field for which we want stats

        Returns:
            _type_: _description_
        """
        if len(shortnames) > 0:
            return torch.stack(
                [self[name][stat_name] for name in shortnames], dim=0
            ).type(dtype)
        else:
            return []


@dataclass(slots=True)
class SamplePreprocSettings:
    dataset_name: str
    num_input_steps: int  # Number of input timesteps
    num_pred_steps: int  # Number of output timesteps
    standardize: bool = True
    file_format: Literal["npy", "grib"] = "grib"
    members: Optional[Tuple[int]] = None
    add_landsea_mask: bool = False


class DataAccessor(ABC):
    """
    Abstract base class used as interface contract for user-defined data sources.
    If you intend to use a new data source with py4cast, define your own DataAccessor (with customized methods)
    that allows to read and access your data in the way you have organized it.
    When all abstract methods have a concrete implementation with the correct signature, you are ready to go.
    `py4cast` will then handles sample definition, choice of variables, dataloading logic .
    We refer to py4cast.datasets.titan (reanalysis) and py4cast.datasets.poesy (reforecast)
    as two end-to-end examples of DataAccessors.
    """

    @staticmethod
    def optional_check_before_exists(
        t0: dt.datetime,
        num_input_steps: int,
        num_pred_steps: int,
        pred_step: dt.timedelta,
        leadtime: Union[dt.timedelta, None],
    ) -> bool:
        """
        Optional method that return True if the dataset contains the data for t0 + leadtime. Else return False.

        Please override this method in your personnal DataAccessor() if you want to avoid unecessary file checking
        for an optimisation purpose.

        Args:
            - t0 (dt.datetime): valid time of the observation or run date (in case of dataset that contain
            multiple forecasts).
            - num_input_steps (int,): number of input steps.
            - num_pred_steps (int,): number of prediction steps.
            - pred_step (dt.timedelta): duration of the prediction step.
            - leadtime (dt.timedelta): leadtime for wich we want to know if it is a valid timestamp.
        """
        return True

    def cache_dir(self, name: str, grid: Grid) -> Path:
        """
        Return the path of cache_dir, where, e.g, stat files can be stored
        """
        path = CACHE_DIR / f"{name}_{grid.name}"
        os.makedirs(path, mode=0o777, exist_ok=True)
        return path

    @staticmethod
    @abstractmethod
    def get_dataset_path(name: str, grid: Grid) -> Path:
        """
        Return the path that will be used as cache for data during dataset preparation.
        """

    @staticmethod
    @abstractmethod
    def get_weight_per_level(
        level: int,
        level_type: Literal["isobaricInhPa", "heightAboveGround", "surface", "meanSea"],
    ) -> float:
        """
        Attribute a weight in the final reconstruction loss depending on the height level and level_type
        """

    @staticmethod
    @abstractmethod
    def load_grid_info(name: str) -> GridConfig:
        """
        Fetch grid related information on disk (with grid name being given),
        Return an instance of the GridConfig namedtuple.
        Consumed by the 'Grid' interface object.
        """

    @staticmethod
    @abstractmethod
    def get_grid_coords(param: WeatherParam) -> List[float]:
        """
        Get the extent of the grid related to a given parameter
        (min and max for latitude (2 first positions) and longitude (positions 3 and 4))
        """

    @abstractmethod
    def load_param_info(name: str) -> ParamConfig:
        """
        Fetch the information related to a given parameter related to `name`
        Return a configuration to instantiate parameter data as ParamConfig.
        Consumed by the `Param` interface object.
        """

    @classmethod
    @abstractmethod
    def get_filepath(
        cls,
        dataset_name: str,
        param: WeatherParam,
        timestamps: Timestamps,
        file_format: Literal["npy", "grib"],
    ) -> Path:
        """
        Return a path to retrieve a given parameter at from a dataset
        """

    @classmethod
    @abstractmethod
    def load_data_from_disk(
        cls,
        dataset_name: str,  # name of the dataset or dataset version
        param: WeatherParam,  # specific parameter (2D field associated to a grid)
        timestamps: Timestamps,  # specific timestamp at which to load the field
        member: int = 0,  # optional members id. when dealing with ensembles
        file_format: Literal["npy", "grib"] = "npy",  # format of the base file on disk
    ) -> np.array:
        """
        Main loading function to fetch actual data on disk.
        loads a given parameter on a given timestamp
        """

    @abstractmethod
    def exists(
        self,
        ds_name: str,
        param: WeatherParam,
        timestamps: Timestamps,
        file_format: Literal["npy", "grib"] = "grib",
    ) -> bool:
        """
        Verfication functions to check whether actual data exists,
        corresponding to the given timestamp and WeatherParam.
        Concrete implementations can typically verify that the file where the data is exists.
        """

    @staticmethod
    def parameter_namer(param: WeatherParam) -> str:
        """
        Return a string used to identify parameters names on files and stats metadata
        """
        return f"{param.name}_{param.level}_{param.level_type}"<|MERGE_RESOLUTION|>--- conflicted
+++ resolved
@@ -19,21 +19,6 @@
 
 @dataclass(slots=True)
 class Period:
-<<<<<<< HEAD
-    # first day of the period (included)
-    # each day of the period will be separated from start by an integer multiple of 24h
-    # note that the start date valid hour ("t0") may not be 00h00
-    start: str
-    # last day of the period (included)
-    end: str
-    # timedelta, step btw the t0 of consecutive terms
-    step_duration: dt.timedelta
-    name: Literal["train", "valid", "test"]
-    # first term (= time delta wrt to a date t0) that is admissible
-    term_start: dt.timedelta = dt.timedelta(hours=0)
-    # last term (= time delta wrt to a date start) that is admissible
-    term_end: dt.timedelta = dt.timedelta(hours=23)
-=======
     """
     Args:
         - name (str): name of the period, e.g. "Train", "Valid" or "Test".
@@ -74,7 +59,6 @@
     refcst_leadtime_start_in_sec: int = None  # starting leadtime of the forecast
     refcst_leadtime_end_in_sec: int = None  # ending leadtime of the forecast
     refcst_leadtime_step_in_sec: int = None  # step between 2 consecutives leadtimes
->>>>>>> 4425a8fb
 
     def __post_init__(self):
         self.start = dt.datetime.strptime(str(self.start), "%Y%m%d")
@@ -108,10 +92,6 @@
             ]
 
     @property
-<<<<<<< HEAD
-    def terms_list(self) -> np.array:
-        return np.arange(self.term_start, self.term_end, self.step_duration)
-=======
     def available_t0_and_leadtimes(self) -> List[Tuple[dt.datetime, dt.timedelta]]:
         """
         Return a list of all possible couples of (t0, leadtime).
@@ -142,7 +122,6 @@
             ]
 
         return [(t0, leadtime) for t0 in list_t0 for leadtime in list_leadtimes]
->>>>>>> 4425a8fb
 
     @property
     def forecast_step(self) -> dt.timedelta:
