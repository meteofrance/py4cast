--- conflicted
+++ resolved
@@ -118,12 +118,7 @@
         timestamps: Timestamps,
         file_format: str = "npy",
     ) -> bool:
-<<<<<<< HEAD
-        filepath = self.get_filepath(ds_name, param, timestamps.datetime, file_format)
-=======
-
         filepath = cls.get_filepath(ds_name, param, timestamps.datetime, file_format)
->>>>>>> 59c1a87d
         if not filepath.exists():
             return False
         return True
