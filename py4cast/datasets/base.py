"""
Base classes defining our software components
and their interfaces
"""

import datetime as dt
import json
from copy import deepcopy
from dataclasses import dataclass, field, fields
from functools import cached_property
from pathlib import Path
from typing import Dict, List, Literal, Tuple, Type, Union

import einops
import gif
import matplotlib.pyplot as plt
import numpy as np
import torch
from mfai.torch.namedtensor import NamedTensor
from tabulate import tabulate
from torch.utils.data import DataLoader, Dataset
from torch.utils.data._utils.collate import collate_tensor_fn
from tqdm import tqdm

from py4cast.datasets.access import (
    DataAccessor,
    Grid,
    Period,
    SamplePreprocSettings,
    Stats,
    Timestamps,
    WeatherParam,
    grid_static_features,
)
from py4cast.forcingutils import generate_toa_radiation_forcing, get_year_hour_forcing
from py4cast.plots import DomainInfo
from py4cast.utils import RegisterFieldsMixin, merge_dicts


@dataclass(slots=True)
class Item:
    """
    Dataclass holding one Item.
    inputs has shape (timestep, lat, lon, features)
    outputs has shape (timestep, lat, lon, features)
    forcing has shape (timestep, lat, lon, features)
    """

    inputs: NamedTensor
    forcing: NamedTensor
    outputs: NamedTensor

    def unsqueeze_(self, dim_name: str, dim_index: int):
        """
        Insert a new dimension dim_name at dim_index of size 1
        """
        self.inputs.unsqueeze_(dim_name, dim_index)
        self.outputs.unsqueeze_(dim_name, dim_index)
        self.forcing.unsqueeze_(dim_name, dim_index)

    def squeeze_(self, dim_name: Union[List[str], str]):
        """
        Squeeze the underlying tensor along the dimension(s)
        given its/their name(s).
        """
        self.inputs.squeeze_(dim_name)
        self.outputs.squeeze_(dim_name)
        self.forcing.squeeze_(dim_name)

    def to_(self, *args, **kwargs):
        """
        'In place' operation to call torch's 'to' method on the underlying NamedTensors.
        """
        self.inputs.to_(*args, **kwargs)
        self.outputs.to_(*args, **kwargs)
        self.forcing.to_(*args, **kwargs)

    def pin_memory(self):
        """
        Custom Item must implement this method to pin the underlying tensors to memory.
        See https://pytorch.org/docs/stable/data.html#memory-pinning
        """
        self.inputs.pin_memory_()
        self.forcing.pin_memory_()
        self.outputs.pin_memory_()
        return self

    def __post_init__(self):
        """
        Checks that the dimensions of the inputs, outputs are consistent.
        This is necessary for our auto-regressive training.
        """
        if self.inputs.names != self.outputs.names:
            raise ValueError(
                f"Inputs and outputs must have the same dim names, got {self.inputs.names} and {self.outputs.names}"
            )

        # Also check feature names
        if self.inputs.feature_names != self.outputs.feature_names:
            raise ValueError(
                f"Inputs and outputs must have the same feature names, "
                f"got {self.inputs.feature_names} and {self.outputs.feature_names}"
            )

    def __str__(self) -> str:
        """
        Utility method to explore a batch/item shapes and names.
        """
        table = []
        for attr in (f.name for f in fields(self)):
            nt: NamedTensor = getattr(self, attr)
            if nt is not None:
                for feature_name in nt.feature_names:
                    tensor = nt[feature_name]
                    table.append(
                        [
                            attr,
                            nt.names,
                            list(nt[feature_name].shape),
                            feature_name,
                            tensor.min(),
                            tensor.max(),
                        ]
                    )
        headers = [
            "Type",
            "Dimension Names",
            "Torch Shape",
            "feature name",
            "Min",
            "Max",
        ]
        return str(tabulate(table, headers=headers, tablefmt="simple_outline"))


@dataclass
class ItemBatch(Item):
    """
    Dataclass holding a batch of items.
    input has shape (batch, timestep, lat, lon, features)
    output has shape (batch, timestep, lat, lon, features)
    forcing has shape (batch, timestep, lat, lon, features)
    """

    @cached_property
    def batch_size(self):
        return self.inputs.dim_size("batch")

    @cached_property
    def num_input_steps(self):
        return self.inputs.dim_size("timestep")

    @cached_property
    def num_pred_steps(self):
        return self.outputs.dim_size("timestep")


def collate_fn(items: List[Item]) -> ItemBatch:
    """
    Collate a list of item. Add one dimension at index zero to each NamedTensor.
    Necessary to form a batch from a list of items.
    See https://pytorch.org/docs/stable/data.html#working-with-collate-fn
    """
    # Here we postpone that for each batch the same dimension should be present.
    batch_of_items = {}

    # Iterate over inputs, outputs and forcing fields
    for field_name in (f.name for f in fields(Item)):
        batched_tensor = collate_tensor_fn(
            [getattr(item, field_name).tensor for item in items]
        ).type(torch.float32)

        batch_of_items[field_name] = NamedTensor.expand_to_batch_like(
            batched_tensor, getattr(items[0], field_name)
        )

    return ItemBatch(**batch_of_items)


@dataclass
class Statics(RegisterFieldsMixin):
    """
    Static fields of the dataset.
    Tensor can be registered as buffer in a lightning module
    using the register_buffers method.
    """

    # border_mask: torch.Tensor
    grid_statics: NamedTensor
    grid_shape: Tuple[int, int]
    border_mask: torch.Tensor = field(init=False)
    interior_mask: torch.Tensor = field(init=False)

    def __post_init__(self):
        self.border_mask = self.grid_statics["border_mask"]
        self.interior_mask = 1.0 - self.border_mask

    @cached_property
    def meshgrid(self) -> torch.Tensor:
        """
        Return a tensor concatening X,Y
        """
        return einops.rearrange(
            torch.cat(
                [
                    self.grid_statics["x"],
                    self.grid_statics["y"],
                ],
                dim=-1,
            ),
            ("x y n -> n x y"),
        )


def generate_forcings(
    date: dt.datetime, timedeltas: List[dt.timedelta], grid: Grid
) -> List[NamedTensor]:
    """
    Generate all the forcing in this function.
    Return a list of NamedTensor.
    """
    # Datetime Forcing
    datetime_forcing = get_year_hour_forcing(date, timedeltas).type(torch.float32)

    # Solar forcing, dim : [num_pred_steps, Lat, Lon, feature = 1]
    solar_forcing = generate_toa_radiation_forcing(
        grid.lat, grid.lon, date, timedeltas
    ).type(torch.float32)

    lforcings = [
        NamedTensor(
            feature_names=[
                "cos_hour",
                "sin_hour",
            ],  # doy : day_of_year
            tensor=datetime_forcing[:, :2],
            names=["timestep", "features"],
        ),
        NamedTensor(
            feature_names=[
                "cos_doy",
                "sin_doy",
            ],  # doy : day_of_year
            tensor=datetime_forcing[:, 2:],
            names=["timestep", "features"],
        ),
        NamedTensor(
            feature_names=[
                "toa_radiation",
            ],
            tensor=solar_forcing,
            names=["timestep", "lat", "lon", "features"],
        ),
    ]

    return lforcings


@dataclass(slots=True)
class DatasetInfo:
    """
    This dataclass holds all the informations
    about the dataset that other classes
    and functions need to interact with it.
    """

    name: str  # Name of the dataset
    domain_info: DomainInfo  # Information used for plotting
    units: Dict[str, str]  # d[shortname] = unit (str)
    weather_dim: int
    forcing_dim: int
    pred_step: dt.timedelta  # Duration of one step in the dataset.
    statics: Statics  # A lot of static variables
    stats: Stats
    diff_stats: Stats
    state_weights: Dict[str, float]
    shortnames: Dict[str, List[str]] = None

    def summary(self):
        """
        Print a table summarizing variables present in the dataset (and their role)
        """
        print(f"\n Summarizing {self.name} \n")
        print(f"Step_duration {self.pred_step}")
        print(f"Static fields {self.statics.grid_statics.feature_names}")
        print(f"Grid static features {self.statics.grid_statics}")
        print(f"Features shortnames {self.shortnames}")
        for p in ["input", "input_output", "output"]:
            names = self.shortnames[p]
            mean = self.stats.to_list("mean", names)
            std = self.stats.to_list("std", names)
            mini = self.stats.to_list("min", names)
            maxi = self.stats.to_list("max", names)
            units = [self.units[name] for name in names]
            if p != "input":
                diff_mean = self.diff_stats.to_list("mean", names)
                diff_std = self.diff_stats.to_list("std", names)
                weight = [self.state_weights[name] for name in names]

                data = list(
                    zip(
                        names, units, mean, std, mini, maxi, diff_mean, diff_std, weight
                    )
                )
                table = tabulate(
                    data,
                    headers=[
                        "Name",
                        "Unit",
                        "Mean",
                        "Std",
                        "Minimum",
                        "Maximum",
                        "DiffMean",
                        "DiffStd",
                        "Weight in Loss",
                    ],
                    tablefmt="simple_outline",
                )
            else:
                data = list(zip(names, units, mean, std, mini, maxi))
                table = tabulate(
                    data,
                    headers=["Name", "Unit", "Mean", "Std", "Minimun", "Maximum"],
                    tablefmt="simple_outline",
                )
            if data:
                print(p.upper())  # Print the kind of variable
                print(table)  # Print the table


def get_param_list(
    conf: dict,
    grid: Grid,
    # function to retrieve all parameters information about the dataset
    accessor: DataAccessor,
) -> List[WeatherParam]:
    param_list = []
    for name, values in conf["params"].items():
        for lvl in values["levels"]:
            param = WeatherParam(
                name=name,
                level=lvl,
                grid=grid,
                load_param_info=accessor.load_param_info,
                kind=values["kind"],
                get_weight_per_level=accessor.get_weight_per_level,
            )
            param_list.append(param)
    return param_list


#############################################################
#                            SAMPLE                         #
#############################################################


@dataclass(slots=True)
class Sample:
    """
    Describes a sample from a given dataset.
    The description is a "light" collection of objects
    and manipulation functions.
    Provide "autonomous" functionalities for a Sample
     -> load data from the description and return an Item
     -> plot each timestep in the sample
     -> plot a gif from the whole sample
    """

    timestamps: Timestamps
    settings: SamplePreprocSettings
    params: List[WeatherParam]
    stats: Stats
    grid: Grid
    accessor: DataAccessor
    member: int = 0

    output_timestamps: Timestamps = field(default=None)

    def __post_init__(self):
        """Setups time variables to be able to define a sample.
        For example for n_inputs = 2, n_preds = 3, step_duration = 3h:
        all_steps = [-1, 0, 1, 2, 3]
        all_timesteps = [-3h, 0h, 3h, 6h, 9h]
        pred_timesteps = [3h, 6h, 9h]
        all_dates = [24/10/22 21:00,  24/10/23 00:00, 24/10/23 03:00, 24/10/23 06:00, 24/10/23 09:00]
        """

        if self.settings.num_input_steps + self.settings.num_pred_steps != len(
            self.timestamps.validity_times
        ):
            raise Exception("Length of validity times does not match inputs + outputs")

        self.output_timestamps = Timestamps(
            datetime=self.timestamps.datetime,
            timedeltas=self.timestamps.timedeltas[self.settings.num_input_steps :],
        )

    def __repr__(self):
<<<<<<< HEAD
        return f"Date {self.timestamps.datetime}"
=======
        return f"{self.timestamps.datetime}, terms {self.timestamps.terms}, {self.settings.num_input_steps} inputs"
>>>>>>> 59c1a87d

    def is_valid(self) -> bool:
        for param in self.params:
            if not self.accessor.exists(
                ds_name=self.settings.dataset_name,
                param=param,
                timestamps=self.timestamps,
                file_format=self.settings.file_format,
            ):
                print(
                    f"invalid: {self.timestamps.validity_times[0]}, \
                        {self.accessor.parameter_namer(param)}. Check file."
                )
                return False
        return True

    def get_param_tensor(
        self, param: WeatherParam, timestamps: Timestamps, standardize: bool
    ) -> torch.tensor:
        """
        Fetch data on disk fo the given parameter and all involved dates
        Unless specified, normalize the samples with parameter-specific constants
        returns a tensor
        """

        arr = self.accessor.load_data_from_disk(
            self.settings.dataset_name,
            param,
            timestamps,
            self.member,
            self.settings.file_format,
        )

        if standardize:
            name = self.accessor.parameter_namer(param)
            means = np.asarray(self.stats[name]["mean"])
            std = np.asarray(self.stats[name]["std"])
            arr = (arr - means) / std
        return torch.from_numpy(arr)

    def load(self, no_standardize: bool = False) -> Item:
        """
        Return inputs, outputs, forcings as tensors concatenated into an Item.
        """
        linputs, loutputs, lforcings = [], [], []

        # Reading parameters from files
        for param in self.params:
            state_kwargs = {
                "feature_names": [self.accessor.parameter_namer(param)],
                "names": ["timestep", "lat", "lon", "features"],
            }

            stamps = (
                self.timestamps
                if param.kind == "input_output"
                else self.output_timestamps
            )
            tensor = self.get_param_tensor(
                param=param,
                timestamps=stamps,
                standardize=(self.settings.standardize and not no_standardize),
            )
            tmp_state = NamedTensor(tensor=tensor, **deepcopy(state_kwargs))

            if param.kind == "input":
                # forcing is an input, taken for every predicted step (= output timestamps)
                lforcings.append(tmp_state)

            elif param.kind == "output":
                # output-only params count in the loss
                loutputs.append(tmp_state)

            else:  # input_output, separated along the steps
                loutputs.append(
                    NamedTensor(
                        tensor=tensor[-self.settings.num_pred_steps :],
                        **deepcopy(state_kwargs),
                    )
                )

                linputs.append(
                    NamedTensor(
                        tensor=tensor[: self.settings.num_input_steps],
                        **deepcopy(state_kwargs),
                    )
                )

        external_forcings = generate_forcings(
            date=self.timestamps.datetime,
            timedeltas=self.output_timestamps.timedeltas,
            grid=self.grid,
        )

        for forcing in external_forcings:
            forcing.unsqueeze_and_expand_from_(linputs[0])
        lforcings = lforcings + external_forcings

        return Item(
            inputs=NamedTensor.concat(linputs),
            outputs=NamedTensor.concat(loutputs),
            forcing=NamedTensor.concat(lforcings),
        )

    def plot(self, item: Item, step: int, save_path: Path = None) -> None:
        # Retrieve the named tensor
        ntensor = item.inputs if step <= 0 else item.outputs

        # Retrieve the timestep data index
        if step <= 0:  # input step
            index_tensor = step + self.settings.num_input_steps - 1
        else:  # output step
            index_tensor = step - 1

        # Sort parameters by level, to plot each level on one line
        levels = sorted(list(set([p.level for p in self.params])))
        dict_params = {level: [] for level in levels}
        for param in self.params:
            name = self.accessor.parameter_namer(param)
            if name in ntensor.feature_names:
                dict_params[param.level].append(param)

        # Groups levels 0m, 2m and 10m on one "surf" level
        dict_params["surf"] = []
        for lvl in [0, 2, 10]:
            if lvl in levels:
                dict_params["surf"] += dict_params.pop(lvl)

        # Plot settings
        kwargs = {"projection": self.grid.projection}
        nrows = len(dict_params.keys())
        ncols = max([len(param_list) for param_list in dict_params.values()])
        fig, axs = plt.subplots(nrows, ncols, figsize=(20, 15), subplot_kw=kwargs)

        for i, level in enumerate(dict_params.keys()):
            for j, param in enumerate(dict_params[level]):
                pname = self.accessor.parameter_namer(param)
                tensor = ntensor[pname][index_tensor, :, :, 0]
                arr = tensor.numpy()[::-1]  # invert latitude
                vmin, vmax = self.stats[pname]["min"], self.stats[pname]["max"]
                img = axs[i, j].imshow(
                    arr, vmin=vmin, vmax=vmax, extent=self.grid.grid_limits
                )
                axs[i, j].set_title(pname)
                axs[i, j].coastlines(resolution="50m")
                cbar = fig.colorbar(img, ax=axs[i, j], fraction=0.04, pad=0.04)
                cbar.set_label(param.unit)

        plt.suptitle(
            f"Run: {self.timestamps.datetime} - Valid time: {self.timestamps.validity_times[step]}"
        )
        plt.tight_layout()

        # this function can be a interm. step for gif plotting
        # hence the plt.fig is not closed (or saved) by default ;
        # this is a desired behavior
        if save_path is not None:
            plt.savefig(save_path)
            plt.close()

    @gif.frame
    def plot_frame(self, item: Item, step: int) -> None:
        """
        Intermediary step, using plotting without saving, to be used in gif
        """
        self.plot(item, step)

    def plot_gif(self, save_path: Path):
        """
        Making a gif starting from the first input step to the last output step
        Using the functionalities of the Sample (ability to load and plot a single frame)
        """
        # We don't want to standardize data for plots
        item = self.load(no_standardize=True)
        frames = []
        n_inputs, n_preds = self.settings.num_input_steps, self.settings.num_pred_steps
        steps = list(range(-n_inputs + 1, n_preds + 1))
        for step in tqdm(steps, desc="Making gif"):
            frame = self.plot_frame(item, step)
            frames.append(frame)
        gif.save(frames, str(save_path), duration=250)


class DatasetABC(Dataset):
    """
    Base class for gridded datasets used in weather forecasts
    """

    def __init__(
        self,
        name: str,
        grid: Grid,
        period: Period,
        params: List[WeatherParam],
        settings: SamplePreprocSettings,
        accessor: Type[DataAccessor],
    ):
        self.name = name
        self.grid = grid
        self.period = period
        self.params = params
        self.settings = settings
        self.accessor = accessor
        self.shuffle = self.period.name == "train"
        self.cache_dir = accessor.cache_dir(name, grid)

    def __str__(self) -> str:
        return f"{self.name}_{self.grid.name}"

    def __getitem__(self, index):
        """
        Return an item from an index of the sample_list
        """
        sample = self.sample_list[index]
        item = sample.load()
        return item

    def __len__(self):
        return len(self.sample_list)

    @cached_property
    def dataset_info(self) -> DatasetInfo:
        """Returns a DatasetInfo object describing the dataset.

        Returns:
            DatasetInfo: _description_
        """
        shortnames = {
            "input": self.shortnames("input"),
            "input_output": self.shortnames("input_output"),
            "output": self.shortnames("output"),
        }
        return DatasetInfo(
            name=str(self),
            domain_info=self.domain_info,
            shortnames=shortnames,
            units=self.units,
            weather_dim=self.input_output_dim,
            forcing_dim=self.input_dim,
            pred_step=self.period.forecast_step,
            statics=self.statics,
            stats=self.stats,
            diff_stats=self.diff_stats,
            state_weights=self.state_weights,
        )

    @cached_property
    def sample_list(self) -> List[Sample]:
        """Creates the list of samples."""
        print("Start creating samples...")
        stats = self.stats if self.settings.standardize else None

        timestamps = []
        for t0, leadtime in self.period.available_t0_and_leadtimes:
            if self.accessor.optional_check_before_exists(
                t0,
                self.settings.num_input_steps,
                self.settings.num_pred_steps,
                self.period.forecast_step,
                leadtime,
            ):
                timesteps = [
                    delta * self.period.forecast_step + leadtime
                    for delta in range(
                        -self.settings.num_input_steps + 1,
                        self.settings.num_pred_steps + 1,
                    )
                ]
                timestamps.append(Timestamps(datetime=t0, timedeltas=timesteps))

        samples = []
        invalid_samples = 0
        for ts in tqdm(
            timestamps, desc=f"Checking samples of '{self.period.name}' period"
        ):
            for member in self.settings.members:
                sample = Sample(
                    ts,
                    self.settings,
                    self.params,
                    stats,
                    self.grid,
                    self.accessor,
                    member,
                )
                if sample.is_valid():
                    samples.append(sample)
                else:
                    invalid_samples += 1
        print(
            f"--> {len(samples)} {self.period.name} samples are now defined, with {invalid_samples} invalid samples."
        )
        return samples

    def torch_dataloader(
        self,
        batch_size: int,
        num_workers: int,
        shuffle: bool,
        prefetch_factor: Union[int, None],
        pin_memory: bool,
    ) -> DataLoader:
        """
        Builds a torch dataloader from self.
        """
        return DataLoader(
            self,
            batch_size=batch_size,
            num_workers=num_workers,
            shuffle=shuffle,
            prefetch_factor=prefetch_factor,
            collate_fn=collate_fn,
            pin_memory=pin_memory,
        )

    @cached_property
    def input_dim(self) -> int:
        """
        Return the number of forcings.
        """
        res = 4  # For date
        res += 1  # For solar forcing

        for param in self.params:
            if param.kind == "input":
                res += 1
        return res

    @cached_property
    def input_output_dim(self) -> int:
        """
        Return the dimension of pronostic variable.
        """
        res = 0
        for param in self.params:
            if param.kind == "input_output":
                res += 1
        return res

    @cached_property
    def output_dim(self):
        """
        Return dimensions of output variable only
        Not used yet
        """
        res = 0
        for param in self.params:
            if param.kind == "output":
                res += 1
        return res

    @property
    def dataset_extra_statics(self) -> List[NamedTensor]:
        """
        Datasets can override this method to add
        more static data.
        Optionally, add the LandSea Mask to the statics."""

        if self.settings.add_landsea_mask:
            return [
                NamedTensor(
                    feature_names=["LandSeaMask"],
                    tensor=torch.from_numpy(self.grid.landsea_mask)
                    .type(torch.float32)
                    .unsqueeze(2),
                    names=["lat", "lon", "features"],
                )
            ]
        return []

    @cached_property
    def grid_shape(self) -> tuple:
        x, _ = self.grid.meshgrid
        return x.shape

    @cached_property
    def statics(self) -> Statics:
        return Statics(
            **{
                "grid_statics": grid_static_features(
                    self.grid, self.dataset_extra_statics
                ),
                "grid_shape": self.grid_shape,
            }
        )

    @cached_property
    def stats(self) -> Stats:
        return Stats(fname=self.cache_dir / "parameters_stats.pt")

    @cached_property
    def diff_stats(self) -> Stats:
        return Stats(fname=self.cache_dir / "diff_stats.pt")

    def shortnames(
        self,
        kind: List[Literal["input", "output", "input_output"]] = [
            "input",
            "output",
            "input_output",
        ],
    ) -> List[str]:
        """
        List of readable names for the parameters in the dataset.
        Does not include grid information (such as geopotentiel and LandSeaMask).
        Make the difference between inputs, outputs.
        """
        return [self.accessor.parameter_namer(p) for p in self.params if p.kind == kind]

    @cached_property
    def units(self) -> Dict[str, str]:
        """
        Return a dictionnary with name and units
        """
        return {self.accessor.parameter_namer(p): p.unit for p in self.params}

    @cached_property
    def state_weights(self):
        """Weights used in the loss function."""
        kinds = ["output", "input_output"]
        return {
            self.accessor.parameter_namer(p): p.state_weight
            for p in self.params
            if p.kind in kinds
        }

    @cached_property
    def domain_info(self) -> DomainInfo:
        """Information on the domain considered. Usefull information for plotting."""
        return DomainInfo(
            grid_limits=self.grid.grid_limits, projection=self.grid.projection
        )

    @classmethod
    def from_dict(
        cls,
        accessor_kls: Type[DataAccessor],
        name: str,
        conf: dict,
        num_input_steps: int,
        num_pred_steps_train: int,
        num_pred_steps_val_test: int,
    ) -> Tuple[Type["DatasetABC"], Type["DatasetABC"], Type["DatasetABC"]]:
        grid = Grid(load_grid_info_func=accessor_kls.load_grid_info, **conf["grid"])

        try:
            members = conf["members"]
        except KeyError:
            members = [0]

        param_list = get_param_list(conf, grid, accessor_kls)

        train_settings = SamplePreprocSettings(
            dataset_name=name,
            num_input_steps=num_input_steps,
            num_pred_steps=num_pred_steps_train,
            members=members,
            **conf["settings"],
        )
        train_period = Period(**conf["periods"]["train"], name="train")
        train_ds = cls(
            name, grid, train_period, param_list, train_settings, accessor_kls()
        )

        valid_settings = SamplePreprocSettings(
            dataset_name=name,
            num_input_steps=num_input_steps,
            num_pred_steps=num_pred_steps_val_test,
            members=members,
            **conf["settings"],
        )
        valid_period = Period(**conf["periods"]["valid"], name="valid")
        valid_ds = cls(
            name, grid, valid_period, param_list, valid_settings, accessor_kls()
        )

        test_period = Period(**conf["periods"]["test"], name="test")
        test_ds = cls(
            name, grid, test_period, param_list, valid_settings, accessor_kls()
        )

        return train_ds, valid_ds, test_ds

    @classmethod
    def from_json(
        cls,
        accessor_kls: Type[DataAccessor],
        fname: Path,
        num_input_steps: int,
        num_pred_steps_train: int,
        num_pred_steps_val_tests: int,
        config_override: Union[Dict, None] = None,
    ) -> Tuple[Type["DatasetABC"], Type["DatasetABC"], Type["DatasetABC"]]:
        """
        Load a dataset from a json file + the number of expected timesteps
        taken as inputs (num_input_steps) and to predict (num_pred_steps)
        Return the train, valid and test datasets, in that order
        config_override is a dictionary that can be used to override
        some keys of the config file.
        """
        with open(fname, "r") as fp:
            conf = json.load(fp)
            if config_override is not None:
                conf = merge_dicts(conf, config_override)
        return cls.from_dict(
            accessor_kls,
            fname.stem,
            conf,
            num_input_steps,
            num_pred_steps_train,
            num_pred_steps_val_tests,
        )<|MERGE_RESOLUTION|>--- conflicted
+++ resolved
@@ -397,11 +397,7 @@
         )
 
     def __repr__(self):
-<<<<<<< HEAD
         return f"Date {self.timestamps.datetime}"
-=======
-        return f"{self.timestamps.datetime}, terms {self.timestamps.terms}, {self.settings.num_input_steps} inputs"
->>>>>>> 59c1a87d
 
     def is_valid(self) -> bool:
         for param in self.params:
