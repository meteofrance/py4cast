import datetime as dt
import json
import time
from argparse import ArgumentParser
from collections.abc import Callable
from copy import deepcopy
from dataclasses import dataclass, field
from functools import cached_property
from pathlib import Path
from typing import Dict, List, Literal, Tuple, Union

import cartopy
import numpy as np
import pandas as pd
import torch
import tqdm
from torch.utils.data import DataLoader, Dataset

from py4cast.datasets.base import (
    DatasetABC,
    DatasetInfo,
    Item,
    NamedTensor,
    TorchDataloaderSettings,
    collate_fn,
)
from py4cast.forcingutils import generate_toa_radiation_forcing, get_year_hour_forcing
from py4cast.plots import DomainInfo
from py4cast.settings import CACHE_DIR
from py4cast.utils import merge_dicts

SCRATCH_PATH = Path("/scratch/shared/poesy/poesy_crop")
OROGRAPHY_FNAME = "PEARO_EURW1S40_Orography_crop.npy"
LATLON_FNAME = "latlon_crop.npy"

# Shape of cropped poesy data (lon x lat x leadtimes x members)
DATA_SHAPE = (600, 600, 45, 16)

# Assuming no leap years in dataset (2024 is next)
SECONDS_IN_YEAR = 365 * 24 * 60 * 60


def poesy_forecast_namer(date: dt.datetime, shortname, **kwargs):
    """
    use to find local files
    """
    return f"{date.strftime('%Y-%m-%dT%H:%M:%SZ')}_{shortname}_lt1-45_crop.npy"


def get_weight(level: int, kind: str):
    if kind == "hPa":
        return 1 + (level) / (90)
    elif kind == "m":
        return 2
    else:
        raise Exception(f"unknown kind:{kind}, must be hPa or m right now")


@dataclass(slots=True)
class Period:
    start: dt.datetime
    end: dt.datetime
    step: int  # In hours
    name: str

    def __init__(self, start: int, end: int, step: int, name: str):
        self.start = dt.datetime.strptime(str(start), "%Y%m%d%H")
        self.end = dt.datetime.strptime(str(end), "%Y%m%d%H")
        self.step = step
        self.name = name

    @property
    def date_list(self):
        return pd.date_range(
            start=self.start, end=self.end, freq=f"{self.step}H"
        ).to_pydatetime()


# Define static attributes to add -> see Grid class in smeagol.py
@dataclass
class Grid:
    domain: str
    model: str
    geometry: str = "EURW1S40"
    border_size: int = 0
    # Subgrid selection. If (0,0,0,0) the whole grid is kept.
    subgrid: Tuple[int] = (0, 0, 0, 0)
    x: int = field(init=False)  # X dimension
    y: int = field(init=False)  # Y dimension

    def __post_init__(self):
        ds = np.load(self.grid_filepath)
        x, y = ds.shape
        # Setting correct subgrid if no subgrid is selected.
        if self.subgrid == (0, 0, 0, 0):
            self.subgrid = (0, x, 0, y)
        self.x = self.subgrid[1] - self.subgrid[0]
        self.y = self.subgrid[3] - self.subgrid[2]

    @property
    def grid_filepath(self):
        return SCRATCH_PATH / OROGRAPHY_FNAME

    @cached_property
    def lat(self) -> np.array:
        filename = SCRATCH_PATH / LATLON_FNAME
        with open(filename, "rb") as f:
            lonlat = np.load(f)
        return lonlat[
            0, self.subgrid[0] : self.subgrid[1], self.subgrid[2] : self.subgrid[3]
        ]

    @cached_property
    def lon(self) -> np.array:
        filename = SCRATCH_PATH / LATLON_FNAME
        with open(filename, "rb") as f:
            lonlat = np.load(f)
        return lonlat[
            1, self.subgrid[0] : self.subgrid[1], self.subgrid[2] : self.subgrid[3]
        ]

    @cached_property
    def meshgrid(self) -> np.array:
        """
        Build a meshgrid from coordinates position.
        """
        return np.asarray([self.lat, self.lon])

    @property
    def geopotential(self) -> np.array:
        ds = np.load(self.grid_filepath)
        return ds[self.subgrid[0] : self.subgrid[1], self.subgrid[2] : self.subgrid[3]]

    @property
    def landsea_mask(self) -> np.array:
        # TO DO : add landsea mask instead of orography
        ds = np.load(self.grid_filepath)
        return ds[self.subgrid[0] : self.subgrid[1], self.subgrid[2] : self.subgrid[3]]

    @property
    def border_mask(self) -> np.array:
        if self.border_size > 0:
            border_mask = np.ones((self.x, self.y)).astype(bool)
            size = self.border_size
            border_mask[size:-size, size:-size] *= False
        elif self.border_size == 0:
            border_mask = np.ones((self.x, self.y)).astype(bool) * False
        else:
            raise ValueError(f"Bordersize should be positive. Get {self.border_size}")
        return border_mask

    @property
    def N_grid(self) -> int:
        return self.x * self.y

    @cached_property
    def grid_limits(self):
        return [  # In projection
            self.lon[0, 0],  # min x
            self.lon[-1, -1],  # max x
            self.lat[0, 0],  # min y
            self.lat[-1, -1],  # max y
        ]

    @cached_property
    def projection(self):
        # Create projection
        return cartopy.crs.LambertConformal(central_longitude=2, central_latitude=46.7)


@dataclass(slots=True)
class Param:
    name: str
    shortname: str
    levels: Tuple[int]
    grid: Grid  # Parameter grid.
    # It is not necessarly the same as the model grid.
    # Function which can return the filenames.
    # It should accept member and date as argument (as well as term).
    fnamer: Callable[[], [str]]  # VSCode doesn't like this, is it ok ?
    level_type: str = "hPa"  # To be read in nc file ?
    kind: Literal["input", "output", "input_output"] = "input_output"
    unit: str = "FakeUnit"  # To be read in nc FIle  ?
    ndims: int = 2

    @property
    def number(self) -> int:
        """
        Get the number of parameters.
        """
        return len(self.levels)

    @property
    def state_weights(self) -> list:
        return [get_weight(level, self.level_type) for level in self.levels]

    @property
    def parameter_name(self) -> list:
        return [f"{self.name}_{level}" for level in self.levels]

    @property
    def parameter_short_name(self) -> list:
        return [f"{self.shortname}_{level}" for level in self.levels]

    @property
    def units(self) -> list:
        """
        For a given variable, the unit is the
        same accross all levels.
        """
        return [self.unit for _ in self.levels]

    def filename(self, date: dt.datetime) -> str:
        """
        Return the filename.
        """

        return SCRATCH_PATH / self.fnamer(date=date, shortname=self.shortname)

    def load_data(self, date: dt.datetime, term: List, member: int) -> np.array:
        """
        date : Date of file.
        term : Position of leadtimes in file.
        """
        data_array = np.memmap(
            self.filename(date=date), dtype="float32", mode="r", shape=DATA_SHAPE
        )

        return data_array[
            self.grid.subgrid[0] : self.grid.subgrid[1],
            self.grid.subgrid[2] : self.grid.subgrid[3],
            term,
            member,
        ]

    def exist(self, date: dt.datetime) -> bool:
        flist = self.filename(date=date)
        return flist.exists()


@dataclass(slots=True)
class PoesySettings:
    term: dict
    num_input_steps: int  # = 2  # Number of input timesteps
    num_output_steps: int  # = 1  # Number of output timesteps (= 0 for inference)
    num_inference_pred_steps: int = 0  # 0 in training config ; else used to provide future information about forcings
    standardize: bool = False
    members: Tuple[int] = (0,)

    @property
    def num_total_steps(self) -> int:
        """
        Total number of timesteps
        for one sample.
        """
        # Nb of step in one sample
        return self.num_input_steps + self.num_output_steps


@dataclass(slots=True)
class Sample:
    # Describe a sample
    # TODO consider members
    member: int
    date: dt.datetime
    input_terms: Tuple[float]
    output_terms: Tuple[float]

    # Term wrt to the date {date}. Gives validity
    terms: Tuple[float] = field(init=False)

    def __post_init__(self):
        self.terms = self.input_terms + self.output_terms

    def is_valid(self, param_list: List) -> bool:
        """
        Check that all the files necessary for this samples exists.

        Args:
            param_list (List): List of parameters
        Returns:
            Boolean:  Whether the sample exist or not
        """

        for param in param_list:

            if not param.exist(self.date):
                return False

        return True


class InferSample(Sample):
    """
    Sample dedicated to inference. No outputs terms, only inputs.
    """

    def __post_init__(self):
        self.terms = self.input_terms


class PoesyDataset(DatasetABC, Dataset):
    def __init__(
        self, grid: Grid, period: Period, params: List[Param], settings: PoesySettings
    ):
        self.grid = grid
        self.period = period
        self.params = params
        self.settings = settings
        self._cache_dir = CACHE_DIR / str(self)
        self.shuffle = self.split == "train"
        self.cache_dir.mkdir(parents=True, exist_ok=True)
        self.step_duration = self.settings.term["timestep"]

    @cached_property
    def cache_dir(self):
        return self._cache_dir

    def __str__(self) -> str:
        return f"Poesy_{self.grid.geometry}"

    def __len__(self):
        return len(self.sample_list)

    @cached_property
    def dataset_info(self) -> DatasetInfo:
        """
        Return a DatasetInfo object.
        This object describes the dataset.

        Returns:
            DatasetInfo: _description_
        """

        shortnames = {
            "forcing": self.shortnames("forcing"),
            "input_output": self.shortnames("input_output"),
            "diagnostic": self.shortnames("diagnostic"),
        }

        return DatasetInfo(
            name=str(self),
            domain_info=self.domain_info,
            units=self.units,
            shortnames=shortnames,
            weather_dim=self.weather_dim,
            forcing_dim=self.forcing_dim,
            step_duration=self.step_duration,
            statics=self.statics,
            stats=self.stats,
            diff_stats=self.diff_stats,
            state_weights=self.state_weights,
        )

    @cached_property
    def sample_list(self):
        """
        Create a list of sample from information
        """
        print("Start forming samples")
        terms = list(
            np.arange(
                self.settings.term["start"],
                self.settings.term["end"],
                self.settings.term["timestep"],
            )
        )

        sample_by_date = len(terms) // self.settings.num_total_steps

        samples = []
        number = 0

        for date in self.period.date_list:
            for member in self.settings.members:
                for sample in range(0, sample_by_date):

                    input_terms = terms[
                        sample
                        * self.settings.num_total_steps : sample
                        * self.settings.num_total_steps
                        + self.settings.num_input_steps
                    ]
                    output_terms = terms[
                        sample * self.settings.num_total_steps
                        + self.settings.num_input_steps : sample
                        * self.settings.num_total_steps
                        + self.settings.num_input_steps
                        + self.settings.num_output_steps
                    ]
                    samp = Sample(
                        date=date,
                        member=member,
                        input_terms=input_terms,
                        output_terms=output_terms,
                    )

                    if samp.is_valid(self.params):

                        samples.append(samp)
                        number += 1
        print("All samples are now defined")

        return samples

    @cached_property
    def dataset_extra_statics(self):
        """
        We add the LandSea Mask to the statics.
        """
        return [
            NamedTensor(
                feature_names=["LandSeaMask"],
                tensor=torch.from_numpy(self.grid.landsea_mask)
                .type(torch.float32)
                .unsqueeze(2),
                names=["lat", "lon", "features"],
            )
        ]

    @cached_property
    def forcing_dim(self) -> int:
        """
        Return the number of forcings.
        """
        res = 4  # For date
        res += 1  # For solar forcing

        for param in self.params:
            if param.kind == "input":
                res += param.number
        return res

    @cached_property
    def weather_dim(self) -> int:
        """
        Return the dimension of pronostic variable.
        """
        res = 0
        for param in self.params:
            if param.kind == "input_output":
                res += param.number
        return res

    @cached_property
    def diagnostic_dim(self):
        """
        Return dimensions of output variable only
        Not used yet
        """
        res = 0
        for param in self.params:
            if param.kind == "output":
                res += param.number
        return res

    def get_param_tensor(
        self,
        param: Param,
        date: dt.datetime,
        terms: List,
        member: int = 1,
        inference_steps: int = 0,
    ) -> torch.tensor:

        if self.settings.standardize:
            names = param.parameter_short_name
            means = np.asarray([self.stats[name]["mean"] for name in names])
            std = np.asarray([self.stats[name]["std"] for name in names])

        array = param.load_data(date, terms, member)

        # Extend dimension to match 3D (level dimension)
        if len(array.shape) != 4:
            array = np.expand_dims(array, axis=-1)
        array = np.transpose(array, axes=[2, 0, 1, 3])  # shape = (steps, lvl, x, y)

        if self.settings.standardize:
            array = (array - means) / std

        # Define which value is considered invalid
        tensor_data = torch.from_numpy(array)

        if inference_steps:
            empty_data = torch.empty((inference_steps, *array.shape[1:]))
            tensor_data = torch.cat((tensor_data, empty_data), dim=0)
        return tensor_data

    def __getitem__(self, index):
        sample = self.sample_list[index]

        # Datetime Forcing
        datetime_forcing = get_year_hour_forcing(sample.date, sample.output_terms).type(
            torch.float32
        )

        # Solar forcing, dim : [num_pred_steps, Lat, Lon, feature = 1]
        solar_forcing = generate_toa_radiation_forcing(
            self.grid.lat, self.grid.lon, sample.date, sample.output_terms
        ).type(torch.float32)

        lforcings = [
            NamedTensor(
                feature_names=[
                    "cos_hour",
                    "sin_hour",
                ],  # doy : day_of_year
                tensor=datetime_forcing[:, :2],
                names=["timestep", "features"],
            ),
            NamedTensor(
                feature_names=[
                    "cos_doy",
                    "sin_doy",
                ],  # doy : day_of_year
                tensor=datetime_forcing[:, 2:],
                names=["timestep", "features"],
            ),
            NamedTensor(
                feature_names=[
                    "toa_radiation",
                ],
                tensor=solar_forcing,
                names=["timestep", "lat", "lon", "features"],
            ),
        ]

        linputs = []
        loutputs = []

        # Reading parameters from files
        for param in self.params:
            state_kwargs = {
                "feature_names": param.parameter_short_name,
                "names": ["timestep", "lat", "lon", "features"],
            }
            try:
                if param.kind == "input_output":
                    # Search data for date sample.date and terms sample.terms
                    tensor = self.get_param_tensor(
                        param,
                        sample.date,
                        terms=sample.terms,
                        inference_steps=self.settings.num_inference_pred_steps,
                    )
                    state_kwargs["names"][0] = "timestep"
                    # Save outputs
                    tmp_state = NamedTensor(
                        tensor=tensor[self.settings.num_input_steps :],
                        **deepcopy(state_kwargs),
                    )
                    loutputs.append(tmp_state)
                    # Save inputs
                    tmp_state = NamedTensor(
                        tensor=tensor[: self.settings.num_input_steps],
                        **deepcopy(state_kwargs),
                    )
                    linputs.append(tmp_state)

            except KeyError as e:
                print(f"Error for param {param}")
                raise e

        for lforcing in lforcings:
            lforcing.unsqueeze_and_expand_from_(linputs[0])

        return Item(
            inputs=NamedTensor.concat(linputs),
            outputs=NamedTensor.concat(loutputs),
            forcing=NamedTensor.concat(lforcings),
        )

    @classmethod
    def from_json(
        cls,
        fname: Path,
        num_input_steps: int,
        num_pred_steps_train: int,
        num_pred_steps_val_test: int,
        config_override: Union[Dict, None] = None,
    ) -> Tuple["PoesyDataset", "PoesyDataset", "PoesyDataset"]:
        with open(fname, "r") as fp:
            conf = json.load(fp)

        grid = Grid(**conf["grid"])
        param_list = []
        for data_source in conf["dataset"]:
            data = conf["dataset"][data_source]
            members = conf["dataset"][data_source].get("members", [0])
            term = conf["dataset"][data_source]["term"]
            for var in data["var"]:
                vard = data["var"][var]
                # Change grid definition
                if "level" in vard:
                    level_type = "hPa"
                else:
                    level_type = "m"
                param = Param(
                    name=var,
                    shortname=vard.pop("shortname", "t2m"),
                    levels=vard.pop("level", [0]),
                    grid=grid,
                    level_type=level_type,
                    fnamer=poesy_forecast_namer,
                    **vard,
                )
                param_list.append(param)
        train_period = Period(**conf["periods"]["train"], name="train")
        valid_period = Period(**conf["periods"]["valid"], name="valid")
        test_period = Period(**conf["periods"]["test"], name="test")
        train_ds = PoesyDataset(
            grid,
            train_period,
            param_list,
            PoesySettings(
                members=members,
                term=term,
                num_output_steps=num_pred_steps_train,
                num_input_steps=num_input_steps,
            ),
        )
        valid_ds = PoesyDataset(
            grid,
            valid_period,
            param_list,
            PoesySettings(
                members=members,
                term=term,
                num_output_steps=num_pred_steps_val_test,
                num_input_steps=num_input_steps,
            ),
        )
        test_ds = PoesyDataset(
            grid,
            test_period,
            param_list,
            PoesySettings(
                members=members,
                term=term,
                num_output_steps=num_pred_steps_val_test,
                num_input_steps=num_input_steps,
            ),
        )
        return train_ds, valid_ds, test_ds

    def torch_dataloader(
        self, tl_settings: TorchDataloaderSettings = TorchDataloaderSettings()
    ) -> DataLoader:
        return DataLoader(
            self,
            tl_settings.batch_size,
            num_workers=tl_settings.num_workers,
            shuffle=self.shuffle,
            prefetch_factor=tl_settings.prefetch_factor,
            collate_fn=collate_fn,
            pin_memory=tl_settings.pin_memory,
        )

    @property
    def meshgrid(self) -> np.array:
        """
        array of shape (2, num_lat, num_lon)
        of (X, Y) values
        """
        return self.grid.meshgrid

    @property
    def geopotential_info(self) -> np.array:
        """
        array of shape (num_lat, num_lon)
        with geopotential value for each datapoint
        """
        return self.grid.geopotential

    @property
    def limited_area(self) -> bool:
        """
        Returns True if the dataset is
        compatible with Limited area models
        """
        return True

    @property
    def border_mask(self) -> np.array:
        return self.grid.border_mask

    @property
    def split(self) -> Literal["train", "valid", "test"]:
        return self.period.name

    def __get_params_attr(
        self,
        attribute: str,
        kind: Literal[
            "all", "input", "output", "forcing", "diagnostic", "input_output"
        ] = "all",
    ) -> List[str]:
        out_list = []
        valid_params = (
            ("output", ("output", "input_output")),
            ("forcing", ("input",)),
            ("input", ("input", "input_output")),
            ("diagnostic", ("output",)),
            ("input_output", ("input_output",)),
            ("all", ("input", "input_output", "output")),
        )
        if kind not in [k for k, pk in valid_params]:
            raise NotImplementedError(
                f"{kind} is not known. Possibilites are {[k for k,pk in valid_params]}"
            )
        for param in self.params:
            if any(kind == k and param.kind in pk for k, pk in valid_params):
                out_list += getattr(param, attribute)
        return out_list

    @cached_property
    def units(self) -> Dict[str, int]:
        """
        Return a dictionnary with name and units
        """
        dout = {}
        for param in self.params:
            names = getattr(param, "parameter_short_name")
            units = getattr(param, "units")
            for name, unit in zip(names, units):
                dout[name] = unit
        return dout

    def shortnames(
        self,
        kind: List[Literal["input", "output", "input_output"]] = [
            "input",
            "output",
            "input_output",
        ],
    ) -> List[str]:
        """
        Return the name of the parameters in the dataset.
        Does not include grid information (such as geopotentiel and LandSeaMask).
        Make the difference between inputs, outputs.
        """
        names = []
        for param in self.params:
            if param.kind in kind:
                names += param.parameter_short_name
        return names

    @cached_property
    def state_weights(self):
        """
        Weights used in the loss function.
        """
        w_dict = {}
        for param in self.params:
            if param.kind in ["output", "input_output"]:
                for name, weight in zip(
                    param.parameter_short_name, param.state_weights
                ):
                    w_dict[name] = weight

        return w_dict

    @cached_property
    def domain_info(self) -> DomainInfo:
        """Information on the domain considered.
        Usefull information for plotting.
        """
        return DomainInfo(
            grid_limits=self.grid.grid_limits, projection=self.grid.projection
        )

    @classmethod
    def prepare(cls, path_config: Path):
        print("--> Preparing Poesy Dataset...")

        print("Load train dataset configuration...")
        with open(path_config, "r") as fp:
            conf = json.load(fp)

        print("Computing stats on each parameter...")
        conf["settings"]["standardize"] = True
        train_ds, _, _ = PoesyDataset.from_json(
            fname=path_config,
            num_input_steps=2,
            num_pred_steps_train=1,
            num_pred_steps_val_test=1,
        )
        train_ds.compute_parameters_stats()

        print("Computing time stats on each parameters, between 2 timesteps...")
        conf["settings"]["standardize"] = True
        train_ds, _, _ = PoesyDataset.from_json(
            fname=path_config,
            num_input_steps=2,
            num_pred_steps_train=1,
            num_pred_steps_val_test=1,
        )
        train_ds.compute_time_step_stats()

        return train_ds


class InferPoesyDataset(PoesyDataset):
    """
    Inherite from the PoesyDataset class.
    This class is used for inference, the class overrides methods sample_list and from_json.
    """

    def __init__(self, *args, **kwargs):
        super().__init__(*args, **kwargs)

    @cached_property
    def sample_list(self):
        """
        Create a list of sample from information.
        Outputs terms are computed from the number of prediction steps in argument.
        """
        print("Start forming samples")
        terms = list(
            np.arange(
                self.settings.term["start"],
                self.settings.term["end"],
                self.settings.term["timestep"],
            )
        )

        sample_by_date = len(terms) // self.settings.num_total_steps
        samples = []
        number = 0
        for date in self.period.date_list:
            for member in self.settings.members:
                for sample in range(0, sample_by_date):

                    input_terms = terms[
                        sample
                        * self.settings.num_total_steps : sample
                        * self.settings.num_total_steps
                        + self.settings.num_input_steps
                    ]

                    output_terms = [
                        input_terms[-1] + self.settings.term["timestep"] * (step + 1)
                        for step in range(self.settings.num_inference_pred_steps)
                    ]

                    samp = InferSample(
                        date=date,
                        member=member,
                        input_terms=input_terms,
                        output_terms=output_terms,
                    )

                    if samp.is_valid(self.params):
                        samples.append(samp)
                        number += 1
        print("All samples are now defined")

        return samples

    @classmethod
    def from_json(
        cls,
        fname: Path,
        num_input_steps: int,
        num_pred_steps_train: int,
        num_pred_steps_val_tests: int,
        config_override: Union[Dict, None] = None,
    ) -> Tuple[None, None, "InferPoesyDataset"]:
        """
        Return 1 InferPoesyDataset.
        Override configuration file if needed.
        """
        with open(fname, "r") as fp:
            conf = json.load(fp)
            if config_override is not None:
                conf = merge_dicts(conf, config_override)

        grid = Grid(**conf["grid"])
        param_list = []
        for data_source in conf["dataset"]:
            data = conf["dataset"][data_source]
            members = conf["dataset"][data_source].get("members", [0])
            term = conf["dataset"][data_source]["term"]
            for var in data["var"]:
                vard = data["var"][var]
                # Change grid definition
                if "level" in vard:
                    level_type = "hPa"
                else:
                    level_type = "m"
                param = Param(
                    name=var,
                    shortname=vard.pop("shortname", "t2m"),
                    levels=vard.pop("level", [0]),
                    grid=grid,
                    level_type=level_type,
                    fnamer=poesy_forecast_namer,
                    **vard,
                )
                param_list.append(param)

<<<<<<< HEAD
            inference_period = (
                Period(**conf["periods"]["test"], name="infer")
                if not config_override
                else Period(**config_override["periods"]["test"], name="infer")
            )

            ds = InferPoesyDataset(
                grid,
                inference_period,
                param_list,
                PoesySettings(
                    members=members,
                    term=term,
                    num_input_steps=num_input_steps,
                    num_output_steps=0,
                    num_inference_pred_steps=conf["num_inference_pred_steps"],
                ),
            )
=======
        inference_period = Period(**conf["periods"]["test"], name="infer")
        ds = InferPoesyDataset(
            grid,
            inference_period,
            param_list,
            PoesySettings(
                members=members,
                term=term,
                num_input_steps=num_input_steps,
                num_output_steps=0,
                num_inference_pred_steps=config_override["num_inference_pred_steps"],
            ),
        )
>>>>>>> e5b404e3
        return None, None, ds


if __name__ == "__main__":

    path_config = "config/datasets/poesy.json"

    parser = ArgumentParser(description="Prepare Poesy dataset and test loading speed.")
    parser.add_argument(
        "--path_config",
        default=path_config,
        type=Path,
        help="Configuration file for the dataset.",
    )
    parser.add_argument(
        "--n_iter",
        default=10,
        type=int,
        help="Number of samples to test loading speed.",
    )
    args = parser.parse_args()

    # PoesyDataset.prepare(args.path_config)

    print("Dataset info : ")
    train_ds, _, _ = PoesyDataset.from_json(args.path_config, 2, 3, 3)
    train_ds.dataset_info.summary()

    print("Test __get_item__")
    print("Len dataset : ", len(train_ds))

    print("First Item description :")
    data_iter = iter(train_ds.torch_dataloader())
    print(next(data_iter))

    print("Speed test:")
    start_time = time.time()
    for i in tqdm.trange(args.n_iter, desc="Loading samples"):
        _ = next(data_iter)
    delta = time.time() - start_time
    speed = args.n_iter / delta
    print(f"Loading speed: {round(speed, 3)} sample(s)/sec")<|MERGE_RESOLUTION|>--- conflicted
+++ resolved
@@ -898,14 +898,8 @@
                     **vard,
                 )
                 param_list.append(param)
-
-<<<<<<< HEAD
-            inference_period = (
-                Period(**conf["periods"]["test"], name="infer")
-                if not config_override
-                else Period(**config_override["periods"]["test"], name="infer")
-            )
-
+            
+            inference_period = Period(**conf["periods"]["test"], name="infer")
             ds = InferPoesyDataset(
                 grid,
                 inference_period,
@@ -918,21 +912,7 @@
                     num_inference_pred_steps=conf["num_inference_pred_steps"],
                 ),
             )
-=======
-        inference_period = Period(**conf["periods"]["test"], name="infer")
-        ds = InferPoesyDataset(
-            grid,
-            inference_period,
-            param_list,
-            PoesySettings(
-                members=members,
-                term=term,
-                num_input_steps=num_input_steps,
-                num_output_steps=0,
-                num_inference_pred_steps=config_override["num_inference_pred_steps"],
-            ),
-        )
->>>>>>> e5b404e3
+
         return None, None, ds
 
 
