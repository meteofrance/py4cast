data:
  #args forwarded (linked) to model
  dataset_name: Poesy
  num_input_steps: 1
  num_pred_steps_train: 1
  num_pred_steps_val_test: 1
  batch_size: 1

  #other args
  num_workers: 4
  prefetch_factor: 2
  pin_memory: False 
<<<<<<< HEAD
  dataset_conf: config/datasets/poesy_refacto.json
  predict_conf: null
=======
  dataset_conf:
    periods:
      train:
        start: 20200615
        end: 20210615
        refcst_daily_runs:
          - 75600
        refcst_leadtime_start_in_sec: 3600
        refcst_leadtime_end_in_sec: 162000
        refcst_leadtime_step_in_sec: 3600
      test:
        start: 20210616
        end: 20210716
        refcst_daily_runs:
          - 75600
        refcst_leadtime_start_in_sec: 3600
        refcst_leadtime_end_in_sec: 162000
        refcst_leadtime_step_in_sec: 3600
      valid:
        start: 20210717
        end: 20211115
        refcst_daily_runs:
          - 75600
        refcst_leadtime_start_in_sec: 3600
        refcst_leadtime_end_in_sec: 162000
        refcst_leadtime_step_in_sec: 3600
    grid:
      name: EURW1S40_refacto
      border_size: 10
      subdomain:
        - 50
        - 178
        - 50
        - 178
      proj_name: LambertConformal
      projection_kwargs:
        central_longitude: 2
        central_latitude: 46.7
    settings:
      standardize: true
      file_format: npy
    params:
      t2m:
        kind: input_output
        levels:
          - 2
      u10:
        kind: input_output
        levels:
          - 10
      v10:
        kind: input_output
        levels:
          - 10
      tirf:
        kind: input_output
        levels:
          - 0
    members:
      - 0
      - 1
>>>>>>> e9cd786a
<|MERGE_RESOLUTION|>--- conflicted
+++ resolved
@@ -10,10 +10,6 @@
   num_workers: 4
   prefetch_factor: 2
   pin_memory: False 
-<<<<<<< HEAD
-  dataset_conf: config/datasets/poesy_refacto.json
-  predict_conf: null
-=======
   dataset_conf:
     periods:
       train:
@@ -74,5 +70,4 @@
           - 0
     members:
       - 0
-      - 1
->>>>>>> e9cd786a
+      - 1