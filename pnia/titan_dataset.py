import numpy as np
import xarray as xr
from torch.utils.data import DataLoader, Dataset
from pnia.base import AbstractDataset
<<<<<<< HEAD
# from cyeccodes.eccodes import get_multi_messages_from_file
=======
from cyeccodes.eccodes import get_multi_messages_from_file
from datetime import datetime, timedelta
from pnia.settings import TITAN_DIR
import yaml
from typing import List
from pathlib import Path

def read_grib(path_grib: Path, grid, names=None, levels=None):
    try:
        if names or levels:
            include_filters={k:v for k,v in [("shortName", names), ("level", levels)] if v is not None}
        else:
            include_filters = None
        _, results = get_multi_messages_from_file(path_grib, storage_keys=("shortName", "level"), include_filters=include_filters, metadata_keys=("missingValue",), include_latlon = False)
    except Exception as e:
        print(e)
    for metakey, result in nested_dd_iterator(results):
        array = result["values"]
        mv = result["metadata"]["missingValue"]
        array = np.reshape(array, grid)
        array = np.where(array == mv, np.nan, array)
        name, level = metakey.split("-")
        level = int(level)
        results[name][level] = array
    return results

>>>>>>> 445b0748

class TitanDataset(AbstractDataset, Dataset):
    def __init__(self, weather_params:List[str], isobaric_levels:List[int]) -> None:
        self.ROOT_DIR = Path("/scratch/shared/Titan/")
        self.init_metadata()
        self.weather_params = weather_params
        self.isobaric_levels = isobaric_levels

    def __len__(self):
        pass

    def init_metadata(self):
        with open('config.yml', 'r') as file:
            metadata = yaml.safe_load(TITAN_DIR / "metadata.yaml")
        self.grib_params = metadata["GRIB_PARAMS"]
        self.all_isobaric_levels = metadata["ISOBARIC_LEVELS_HPA"]
        self.all_weather_params = metadata["PARAMETERS"]
        self.grid_shape = metadata["AROME_1S100_GRID"]

    @staticmethod
    def load_one_time_step(self, date:datetime):
        sample = {}
        for grib_name, grib_keys in self.grib_params:
            names_wp = [key for key in grib_keys if key in self.weather_params]
            names_wp = [name.split("_")[1] for name in names_wp]
            if names_wp == []:
                continue
            levels = self.isobaric_levels if "ISOBARE" in grib_name else None
            dico_grib = read_grib(path_sample / grib_name, get_grid(grib_name), names_wp, levels)
            for key in dico_grib.keys():
                if "ANT" in grib_name:
                    sample["ant_" + key] = dico_grib[key]
                if "PAAROME_" in grib_name:
                    sample["aro_" + key] = dico_grib[key]
                if "PA_" in grib_name:
                    sample["arp_" + key] = dico_grib[key]
        return sample

    def __getitem__(self, index):
        pass

    @property
    def grid_info(self) -> np.array:
        conf_ds = xr.load_dataset(self.ROOT_DIR / "conf.grib")
        latitudes = conf_ds.latitude
        longitudes = conf_ds.longitude
        return np.meshgrid(longitudes, latitudes)

    @property
    def geopotential_info(self) -> np.array:
        conf_ds = xr.load_dataset(self.ROOT_DIR / "conf.grib")
        return conf_ds.h.values

    @property
    def limited_area(self) -> bool:
        pass

    @property
    def border_mask(self) -> bool:
        pass<|MERGE_RESOLUTION|>--- conflicted
+++ resolved
@@ -2,9 +2,6 @@
 import xarray as xr
 from torch.utils.data import DataLoader, Dataset
 from pnia.base import AbstractDataset
-<<<<<<< HEAD
-# from cyeccodes.eccodes import get_multi_messages_from_file
-=======
 from cyeccodes.eccodes import get_multi_messages_from_file
 from datetime import datetime, timedelta
 from pnia.settings import TITAN_DIR
@@ -31,7 +28,6 @@
         results[name][level] = array
     return results
 
->>>>>>> 445b0748
 
 class TitanDataset(AbstractDataset, Dataset):
     def __init__(self, weather_params:List[str], isobaric_levels:List[int]) -> None:
