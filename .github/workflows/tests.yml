# This workflow will install Python dependencies, run tests and lint with a single version of Python
# For more information see: https://docs.github.com/en/actions/automating-builds-and-tests/building-and-testing-python

name: Tests

on:
  push:
    branches: [ "main" ]
  pull_request:
    branches: [ "main" ]

permissions:
  contents: read

jobs:
  tests:
    runs-on: ubuntu-latest

    steps:
    - uses: actions/checkout@v4
    - name: Set up Python 3.10
      uses: actions/setup-python@v3
      with:
        python-version: "3.10"
    - name: Install dependencies
      run: |
        python -m pip install --upgrade pip
        pip install -r requirements.txt
        pip install -r requirements_lint.txt
        pip install --timeout 1000 pyg-lib==0.4.0 torch-scatter==2.1.2 torch-sparse==0.6.18 torch-cluster==1.6.2 torch-geometric==2.3.1 -f https://data.pyg.org/whl/torch-2.1.2+cpu.html
        pip install --editable .

    - name: Lint
      run: |
        ./lint.sh .
    - name: Integration Test with pytest
      run: |
        export PY4CAST_ROOTDIR=`pwd`
        coverage run -p -m pytest tests/
<<<<<<< HEAD
        coverage run -p bin/train.py --precision 32 --model halfunet --model_conf config/models/halfunet32.json --dataset dummy --epochs 1 --batch_size 1 --num_pred_steps_train 1 --limit_train_batches 1 --num_workers 1
        coverage run -p bin/train.py --precision 32 --model hilam --dataset dummy --epochs 1 --batch_size 1 --num_pred_steps_train 1 --limit_train_batches 1 --num_workers 1
        coverage run -p bin/train.py --precision 32 --model unetrpp --dataset dummy --epochs 1 --batch_size 1 --num_pred_steps_train 1 --limit_train_batches 1 --num_workers 1
=======
        coverage run -p bin/train.py --model halfunet --model_conf config/models/halfunet32.json --dataset dummy --epochs 1 --batch_size 1 --num_pred_steps_train 1 --limit_train_batches 1 --num_workers 1
        coverage run -p bin/train.py --model halfunet --model_conf config/models/halfunet32.json --dataset dummy --epochs 1 --batch_size 1 --num_pred_steps_train 1 --limit_train_batches 1 --num_workers 1 --strategy scaled_ar
        coverage run -p bin/inference.py --dataset dummy --model_path /home/runner/work/py4cast/py4cast/logs/camp0/dummy/halfunet/runn_run_0/
        coverage run -p bin/train.py --model hilam --dataset dummy --epochs 1 --batch_size 1 --num_pred_steps_train 1 --limit_train_batches 1 --num_workers 1
        coverage run -p bin/train.py --model unetrpp --dataset dummy --epochs 1 --batch_size 1 --num_pred_steps_train 1 --limit_train_batches 1 --num_workers 1
>>>>>>> 22c3370b
        coverage combine
        coverage report  --ignore-errors --fail-under=60<|MERGE_RESOLUTION|>--- conflicted
+++ resolved
@@ -37,16 +37,10 @@
       run: |
         export PY4CAST_ROOTDIR=`pwd`
         coverage run -p -m pytest tests/
-<<<<<<< HEAD
         coverage run -p bin/train.py --precision 32 --model halfunet --model_conf config/models/halfunet32.json --dataset dummy --epochs 1 --batch_size 1 --num_pred_steps_train 1 --limit_train_batches 1 --num_workers 1
+        coverage run -p bin/train.py --precision 32 --model halfunet --model_conf config/models/halfunet32.json --dataset dummy --epochs 1 --batch_size 1 --num_pred_steps_train 1 --limit_train_batches 1 --num_workers 1 --strategy scaled_ar
+        coverage run -p bin/inference.py --dataset dummy --model_path /home/runner/work/py4cast/py4cast/logs/camp0/dummy/halfunet/runn_run_0/
         coverage run -p bin/train.py --precision 32 --model hilam --dataset dummy --epochs 1 --batch_size 1 --num_pred_steps_train 1 --limit_train_batches 1 --num_workers 1
         coverage run -p bin/train.py --precision 32 --model unetrpp --dataset dummy --epochs 1 --batch_size 1 --num_pred_steps_train 1 --limit_train_batches 1 --num_workers 1
-=======
-        coverage run -p bin/train.py --model halfunet --model_conf config/models/halfunet32.json --dataset dummy --epochs 1 --batch_size 1 --num_pred_steps_train 1 --limit_train_batches 1 --num_workers 1
-        coverage run -p bin/train.py --model halfunet --model_conf config/models/halfunet32.json --dataset dummy --epochs 1 --batch_size 1 --num_pred_steps_train 1 --limit_train_batches 1 --num_workers 1 --strategy scaled_ar
-        coverage run -p bin/inference.py --dataset dummy --model_path /home/runner/work/py4cast/py4cast/logs/camp0/dummy/halfunet/runn_run_0/
-        coverage run -p bin/train.py --model hilam --dataset dummy --epochs 1 --batch_size 1 --num_pred_steps_train 1 --limit_train_batches 1 --num_workers 1
-        coverage run -p bin/train.py --model unetrpp --dataset dummy --epochs 1 --batch_size 1 --num_pred_steps_train 1 --limit_train_batches 1 --num_workers 1
->>>>>>> 22c3370b
         coverage combine
         coverage report  --ignore-errors --fail-under=60