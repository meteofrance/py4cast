import argparse
from pathlib import Path

from pytorch_lightning import Trainer

from py4cast.datasets.base import TorchDataloaderSettings
<<<<<<< HEAD
from py4cast.lightning import AutoRegressiveLightning, PlDataModule
=======
from py4cast.io.outputs import GribSavingSettings, save_named_tensors_to_grib
from py4cast.lightning import AutoRegressiveLightning
>>>>>>> 2d32fd02

default_config_root = Path(__file__).parents[1] / "config/IO/"

if __name__ == "__main__":

    # Parse arguments: model_path, dataset name and config file and finally date for inference
    parser = argparse.ArgumentParser("py4cast Inference script")
    parser.add_argument("--model_path", type=str, help="Path to the model checkpoint")
    parser.add_argument("--date", type=str, help="Date for inference", default=None)
    parser.add_argument(
        "--dataset", type=str, help="Dataset used in inference", default="poesy_infer"
    )
    parser.add_argument(
        "--dataset_conf",
        type=str,  # Union[str, None] # Union does not work from CLI.
        default=None,
        help="Configuration file for the dataset. If None, default configuration is used.",
    )
    parser.add_argument(
        "--infer_steps", type=int, help="Number of inference steps", default=1
    )
    parser.add_argument(
        "--precision",
        type=str,
        help="floating point precision for the inference",
        default="32",
    )
<<<<<<< HEAD
=======
    parser.add_argument(
        "--grib",
        action="store_true",
        help="Whether the outputs should be saved as grib, needs saving conf",
    )
    parser.add_argument(
        "--saving_conf",
        type=str,
        help="name of the config file for write settings (json)",
        default="poesy_grib_settings.json",
    )

>>>>>>> 2d32fd02
    args = parser.parse_args()

    # Load checkpoint
    if Path(args.model_path).is_dir():
        # Find the first checkpoint in the directory and load it
        for file in Path(args.model_path).iterdir():
            if file.suffix == ".ckpt":
                args.model_path = file
                break
    lightning_module = AutoRegressiveLightning.load_from_checkpoint(args.model_path)
    hparams = lightning_module.hparams["hparams"]
    lightning_module.hparams["precision"] = args.precision

    if args.date is not None:
        config_override = {
            "periods": {"test": {"start": args.date, "end": args.date, "step": 1}},
            "num_inference_pred_steps": args.infer_steps,
        }
    else:
        config_override = {"num_inference_pred_steps": args.infer_steps}

<<<<<<< HEAD
    dl_settings = TorchDataloaderSettings(batch_size=hparams.batch_size)

    dm = PlDataModule(
        dataset=args.dataset,
        num_input_steps=hparams.num_input_steps,
        num_pred_steps_train=hparams.num_pred_steps_train,
        num_pred_steps_val_test=hparams.num_pred_steps_val_test,
        dl_settings=dl_settings,
        dataset_conf=hparams.dataset_conf,
        config_override=config_override,
    )

    trainer = Trainer(devices="auto")
    preds = trainer.predict(lightning_module, dm)
    print(preds[0].tensor.shape)
=======
    # Get dataset for inference
    _, _, infer_ds = get_datasets(
        args.dataset,
        hparams.num_input_steps,
        hparams.num_pred_steps_train,
        hparams.num_pred_steps_val_test,
        args.dataset_conf,
        config_override=config_override,
    )

    # Transform into dataloader
    dl_settings = TorchDataloaderSettings(batch_size=1)
    infer_loader = infer_ds.torch_dataloader(dl_settings)

    trainer = Trainer(devices="auto")
    preds = trainer.predict(lightning_module, infer_loader)

    if args.grib:
        with open(default_config_root / args.saving_conf, "r") as f:
            save_settings = GribSavingSettings.schema().loads((f.read()))
            ph = len(save_settings.output_fmt.split("{}")) - 1
            kw = len(save_settings.output_kwargs)
            fi = len(save_settings.sample_identifiers)
            try:
                assert ph == (fi + kw)
            except AssertionError:
                raise ValueError(
                    f"Filename fmt has {ph} placeholders,\
                    but {kw} output_kwargs and {fi} sample identifiers."
                )

        for sample, pred in zip(infer_ds.sample_list, preds):
            save_named_tensors_to_grib(pred, infer_ds, sample, save_settings)
>>>>>>> 2d32fd02
<|MERGE_RESOLUTION|>--- conflicted
+++ resolved
@@ -4,12 +4,8 @@
 from pytorch_lightning import Trainer
 
 from py4cast.datasets.base import TorchDataloaderSettings
-<<<<<<< HEAD
 from py4cast.lightning import AutoRegressiveLightning, PlDataModule
-=======
 from py4cast.io.outputs import GribSavingSettings, save_named_tensors_to_grib
-from py4cast.lightning import AutoRegressiveLightning
->>>>>>> 2d32fd02
 
 default_config_root = Path(__file__).parents[1] / "config/IO/"
 
@@ -37,8 +33,6 @@
         help="floating point precision for the inference",
         default="32",
     )
-<<<<<<< HEAD
-=======
     parser.add_argument(
         "--grib",
         action="store_true",
@@ -51,7 +45,6 @@
         default="poesy_grib_settings.json",
     )
 
->>>>>>> 2d32fd02
     args = parser.parse_args()
 
     # Load checkpoint
@@ -73,7 +66,7 @@
     else:
         config_override = {"num_inference_pred_steps": args.infer_steps}
 
-<<<<<<< HEAD
+
     dl_settings = TorchDataloaderSettings(batch_size=hparams.batch_size)
 
     dm = PlDataModule(
@@ -88,24 +81,6 @@
 
     trainer = Trainer(devices="auto")
     preds = trainer.predict(lightning_module, dm)
-    print(preds[0].tensor.shape)
-=======
-    # Get dataset for inference
-    _, _, infer_ds = get_datasets(
-        args.dataset,
-        hparams.num_input_steps,
-        hparams.num_pred_steps_train,
-        hparams.num_pred_steps_val_test,
-        args.dataset_conf,
-        config_override=config_override,
-    )
-
-    # Transform into dataloader
-    dl_settings = TorchDataloaderSettings(batch_size=1)
-    infer_loader = infer_ds.torch_dataloader(dl_settings)
-
-    trainer = Trainer(devices="auto")
-    preds = trainer.predict(lightning_module, infer_loader)
 
     if args.grib:
         with open(default_config_root / args.saving_conf, "r") as f:
@@ -123,4 +98,3 @@
 
         for sample, pred in zip(infer_ds.sample_list, preds):
             save_named_tensors_to_grib(pred, infer_ds, sample, save_settings)
->>>>>>> 2d32fd02
