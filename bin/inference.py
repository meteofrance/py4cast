import argparse

from pytorch_lightning import Trainer

from py4cast.datasets import get_datasets
from py4cast.datasets.base import TorchDataloaderSettings
from py4cast.lightning import AutoRegressiveLightning

if __name__ == "__main__":

    # Parse arguments: model_path, dataset name and config file and finally date for inference
    parser = argparse.ArgumentParser("py4cast Inference script")
    parser.add_argument("--model_path", type=str, help="Path to the model checkpoint")
    parser.add_argument("--date", type=str, help="Date for inference", default=None)
    parser.add_argument(
        "--dataset", type=str, help="Dataset used in inference", default="poesy_infer"
    )
    parser.add_argument(
        "--infer_steps", type=int, help="Number of inference steps", default=1
    )

    args = parser.parse_args()

    # Load checkpoint
    lightning_module = AutoRegressiveLightning.load_from_checkpoint(args.model_path)
    hparams = lightning_module.hparams["hparams"]

    if args.date is not None:
        config_override = {
            "periods": {"test": {"start": args.date, "end": args.date}},
            "num_inference_pred_steps": args.infer_steps,
        }
    else:
        config_override = {"num_inference_pred_steps": args.infer_steps}

    # Get dataset for inference
    _, _, infer_ds = get_datasets(
        args.dataset,
        hparams.num_input_steps,
        hparams.num_pred_steps_train,
        hparams.num_pred_steps_val_test,
        hparams.dataset_conf,
        config_override=config_override,
    )

    # Transform in dataloader
<<<<<<< HEAD
    dl_settings = TorchDataloaderSettings(batch_size=1)
    infer_loader = test_ds.torch_dataloader(dl_settings)
=======

    dl_settings = TorchDataloaderSettings(batch_size=1)
    infer_loader = infer_ds.torch_dataloader(dl_settings)
>>>>>>> d4576ed9
    trainer = Trainer(devices="auto")
    preds = trainer.predict(lightning_module, infer_loader)<|MERGE_RESOLUTION|>--- conflicted
+++ resolved
@@ -44,13 +44,8 @@
     )
 
     # Transform in dataloader
-<<<<<<< HEAD
-    dl_settings = TorchDataloaderSettings(batch_size=1)
-    infer_loader = test_ds.torch_dataloader(dl_settings)
-=======
-
     dl_settings = TorchDataloaderSettings(batch_size=1)
     infer_loader = infer_ds.torch_dataloader(dl_settings)
->>>>>>> d4576ed9
+
     trainer = Trainer(devices="auto")
     preds = trainer.predict(lightning_module, infer_loader)