--- conflicted
+++ resolved
@@ -85,13 +85,6 @@
 export PY4CAST_ROOTDIR="/my/dir/"
 ```
 
-<<<<<<< HEAD
-If you plan to use micromamba or conda you should also add `py4cast` to your **PYTHONPATH** by expanding it (Export or change your `PYTHONPATH`).
-
-
-
-=======
->>>>>>> 63e8ccac
 ### At Météo-France
 
 When working at Météo-France, you can use either runai + Docker or Conda/Micromamba to setup a working environment. On the AI Lab cluster we recommend using runai, Conda on our HPC.
